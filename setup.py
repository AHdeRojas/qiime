#!/usr/bin/env python
# File created on 17 Feb 2010
from __future__ import division

import re
import sys
from setuptools import setup
from stat import S_IEXEC
from os import (chdir, getcwd, listdir, chmod, walk, rename, remove, chmod,
                stat, devnull, environ)
from os.path import join, abspath
from subprocess import call, Popen, PIPE
from glob import glob
from urllib import FancyURLopener
from tempfile import mkdtemp
from shutil import rmtree, copy

__author__ = "QIIME development team"
__copyright__ = "Copyright (c) 2011--, %s" % __author__
__credits__ = ["Greg Caporaso", "Kyle Bittinger", "Jai Ram Rideout",
               "Yoshiki Vazquez Baeza", "Jose Antonio Navas Molina"]
__license__ = "GPL"
__version__ = "1.9.0-dev"
__maintainer__ = "Greg Caporaso"
__email__ = "qiime.help@gmail.com"


long_description = """QIIME: Quantitative Insights Into Microbial Ecology
http://www.qiime.org

QIIME Allows Integration and Analysis of High-Throughput Community Sequencing Data
J. Gregory Caporaso, Justin Kuczynski, Jesse Stombaugh, Kyle Bittinger, Frederic D. Bushman, Elizabeth K. Costello, Noah Fierer, Antonio Gonzalez Pena, Julia K. Goodrich, Jeffrey I. Gordon, Gavin A. Huttley, Scott T. Kelley, Dan Knights, Jeremy E. Koenig, Ruth E. Ley, Cathy A. Lozupone, Daniel McDonald, Brian D. Muegge, Meg Pirrung, Jens Reeder, Joel R. Sevinsky, Peter J. Turnbaugh, William van Treuren, William A. Walters, Jeremy Widmann, Tanya Yatsunenko, Jesse Zaneveld and Rob Knight.
Nature Methods, 2010.
"""

# heavily based on lib.util.download_file from github.com/qiime/qiime-deploy
class URLOpener(FancyURLopener):
    def http_error_default(self, url, fp, errcode, errmsg, headers):
        raise IOError(
            'Could not download %s\nPlease ensure the URL is valid and that '
            'you have an active Internet connection.' % url)

# heavily based on lib.util.download_file from github.com/qiime/qiime-deploy
def download_file(URL, dest_dir, local_file, num_retries=4):
    """General file downloader

    Inputs:
    URL: string to download the file from
    dest_dir: directory where you want to download the file
    local_file: output filename of the download
    num_retries: number of times the function will try to download the file

    Output:
    return_code: exit status for the download 0 = success, 1 = fail
    """
    status('  Downloading %s...' % local_file)

    url_opener = URLOpener()
    localFP = join(dest_dir, local_file)
    tmpDownloadFP = '%s.part' % localFP

    return_code = 1
    while num_retries > 0:
        try:
            tmpLocalFP, headers = url_opener.retrieve(URL, tmpDownloadFP)
            rename(tmpDownloadFP, localFP)
            return_code = 0
        except IOError as msg:
            if num_retries == 1:
                status('  Download of %s failed.' % URL)
            else:
                status('  Download failed. Trying again... %d tries remain.' %
                       (num_retries - 1))
            num_retries -= 1
        else:
            num_retries = 0
            status('  %s downloaded successfully.' % local_file)
    return return_code


def app_available(app_name):
    """Check if a binary is available and on the user Path

    Inputs:
    app_name: Name of the binary, i. e. 'ls', 'gcc' etc.

    Output:
    False if the binary is not found, True if the binary is found
    """
    # redirect all output to /dev/null so nothing is seen on screen
    devnull_fd = open(devnull, 'w')
    output = True

    try:
        call([app_name], stdout=devnull_fd, stderr=devnull_fd)
    except OSError:
        output = False
    finally:
        devnull_fd.close()

    return output


def system_call(cmd, error_msg):
    """Call `cmd` and return whether it was successful or not.

    This function is taken and modified from qcli (previously
    `qcli_system_call`).

    """
    proc = Popen(cmd,
                 shell=True,
                 universal_newlines=True,
                 stdout=PIPE,
                 stderr=PIPE)
    # communicate pulls all stdout/stderr from the PIPEs to
    # avoid blocking -- don't remove this line!
    stdout, stderr = proc.communicate()
    return_value = proc.returncode

    success = return_value == 0
    if not success:
        status("Unable to %s:" % error_msg)
        status("  stdout:")
        for line in stdout.split('\n'):
            status("    " + line)
        status("  stderr:")
        for line in stderr.split('\n'):
            status("    " + line)
    return success


def catch_install_errors(install_function, name):
    try:
        install_function()
    except (KeyboardInterrupt, SystemExit):
        raise
    except:
        exception_type, exception_value = sys.exc_info()[:2]
        status(
            "Skipping installation of %s due to failure while downloading, "
            "building, or installing:\n  %s: %s\n" %
            (name, exception_type.__name__, exception_value))


def status(msg):
    """Write message immediately to stdout."""
    sys.stdout.write(msg)
    sys.stdout.write('\n')
    sys.stdout.flush()


def build_denoiser():
    """ Build the denoiser code binary """
    status("Building denoiser...")

    if not app_available('ghc'):
        status("GHC not installed, so cannot build the denoiser binary "
               "'FlowgramAli_4frame'.\n")
        return

    cwd = getcwd()
    denoiser_dir = join(cwd, 'qiime/support_files/denoiser/FlowgramAlignment')

    try:
        chdir(denoiser_dir)

        if not system_call('make clean', 'clean denoiser build directory'):
            return

        if not system_call('make', 'build denoiser'):
            return

        status("Denoiser built.\n")
    finally:
        chdir(cwd)


def download_UCLUST():
    """Download the UCLUST executable and set it to the scripts directory"""
    status("Installing UCLUST...")

    if sys.platform == 'darwin':
        URL = 'http://www.drive5.com/uclust/uclustq1.2.22_i86darwin64'
    elif sys.platform == 'linux2':
        URL = 'http://www.drive5.com/uclust/uclustq1.2.22_i86linux64'
    else:
        status("Platform %r not supported by UCLUST.\n" % sys.platform)
        return

    return_value = download_file(URL, 'scripts/', 'uclust')

    # make the file an executable file
    if not return_value:
        chmod('scripts/uclust', stat('scripts/uclust').st_mode | S_IEXEC)
        status("UCLUST installed.\n")
    else:
        status("UCLUST could not be installed.\n")


def build_FastTree():
    """Download and build FastTree then copy it to the scripts directory"""
    status("Building FastTree...")

    if not app_available('gcc'):
        status("GCC not installed, so cannot build FastTree.\n")
        return

    if download_file('http://www.microbesonline.org/fasttree/FastTree-2.1.3.c',
                     'scripts/', 'FastTree.c'):
        status("Could not download FastTree, so not installing it.\n")
        return

    cwd = getcwd()
    scripts = join(cwd, 'scripts')

    try:
        chdir(scripts)

        # as suggested by the docs in FastTree.c
        if not system_call(
            'gcc -Wall -O3 -finline-functions -funroll-loops -o FastTree '
            'FastTree.c -lm',
            'build FastTree'):
            return

        status("FastTree built.\n")
    finally:
        # remove the source
        remove('FastTree.c')
        chdir(cwd)


def build_SortMeRNA():
    """Download and build SortMeRNA then copy it to the scripts directory"""
    status("Building SortMeRNA...")

    # SortMeRNA's configure script doesn't correctly guess the C/C++ compilers
    # to use on OS X. Try to figure that out here.
    if sys.platform.lower() in ['darwin', 'macos']:
        cxx = 'clang++'
        cc = 'clang'
    elif sys.platform.lower() in ['linux', 'linux2']:
        cxx = 'g++'
        cc = 'gcc'
    else:
        status("Unknown or unsupported platform %r, so cannot build SortMeRNA.\n" % sys.platform)
        return

    for compiler in cxx, cc:
        if not app_available(compiler):
            status("%r not installed, so cannot build SortMeRNA.\n" % compiler)
            return

    cwd = getcwd()
    scripts = join(cwd, 'scripts')
    cxx_old = environ.get('CXX', '')
    cc_old = environ.get('CC', '')

    try:
        tempdir = mkdtemp()
        if download_file('ftp://ftp.microbio.me/pub/sortmerna-2.0-no-db.tar.gz',
                         tempdir, 'sortmerna-2.0-no-db.tar.gz'):
            status("Could not download SortMeRNA, so cannot install it.\n")
            return

        chdir(tempdir)

        if not system_call('tar xzf sortmerna-2.0-no-db.tar.gz',
                           'extract SortMeRNA archive'):
            return

        chdir('sortmerna-2.0')

        environ['CXX'] = cxx
        environ['CC'] = cc

        if not system_call('bash build.sh', 'build SortMeRNA'):
            return

        copy('sortmerna', scripts)
        copy('indexdb_rna', scripts)
        status("SortMeRNA built.\n")
    finally:
        environ['CXX'] = cxx_old
        environ['CC'] = cc_old

        # remove the source
        rmtree(tempdir)
        chdir(cwd)


def build_SUMACLUST():
    """Download and build SUMACLUST then copy it to the scripts directory"""
    status("Building SUMACLUST...")

    cwd = getcwd()
    scripts = join(cwd, 'scripts')

    try:
        tempdir = mkdtemp()
        if download_file('ftp://ftp.microbio.me/pub/QIIME-v1.9.0-dependencies/suma_package_V_1.0.00.tar.gz',
                         tempdir, 'suma_package_V_1.0.00.tar.gz'):
            status("Could not download SUMACLUST, so cannot install it.\n")
            return

        chdir(tempdir)

        if not system_call('tar xzf suma_package_V_1.0.00.tar.gz',
                           'extract SUMACLUST archive'):
            return

        chdir('suma_package_V_1.0.00/sumaclust')

        if not system_call('make', 'build SUMACLUST'):
            return

        copy('sumaclust', scripts)
        status("SUMACLUST built.\n")
    finally:
        # remove the source
        rmtree(tempdir)
        chdir(cwd)


def build_swarm():
    """Download and build swarm then copy it to the scripts directory"""
    status("Building swarm...")

    cwd = getcwd()
    scripts = join(cwd, 'scripts')

    try:
        tempdir = mkdtemp()
        if download_file('https://github.com/torognes/swarm/archive/1.2.19.tar.gz',
                         tempdir, 'swarm-1.2.19.tar.gz'):
            status("Could not download swarm, so cannot install it.\n")
            return

        chdir(tempdir)

        if not system_call('tar xzf swarm-1.2.19.tar.gz',
                           'extract swarm archive'):
            return

        chdir('swarm-1.2.19')

        if not system_call('make', 'build swarm'):
            return

        copy('swarm', scripts)
        copy('scripts/amplicon_contingency_table.py', scripts)
        copy('scripts/swarm_breaker.py', scripts)
        status("swarm built.\n")
    finally:
        # remove the source
        rmtree(tempdir)
        chdir(cwd)


# don't build any of the non-Python dependencies if the following modes are
# invoked
if all([e not in sys.argv for e in 'egg_info', 'sdist', 'register']):
    catch_install_errors(build_denoiser, 'denoiser')
    catch_install_errors(download_UCLUST, 'UCLUST')
    catch_install_errors(build_FastTree, 'FastTree')
    catch_install_errors(build_SortMeRNA, 'SortMeRNA')
    catch_install_errors(build_SUMACLUST, 'SUMACLUST')
    catch_install_errors(build_swarm, 'swarm')

classes = """
    Development Status :: 5 - Production/Stable
    Environment :: Console
    License :: OSI Approved :: GNU General Public License v2 (GPLv2)
    Topic :: Scientific/Engineering :: Bio-Informatics
    Programming Language :: Python
    Programming Language :: Python :: 2.7
    Operating System :: Unix
    Operating System :: MacOS :: MacOS X
    Operating System :: POSIX
    """
classifiers = [s.strip() for s in classes.split('\n') if s]

# compile the list of all qiime_test_data files that need to be installed.
# these must be relative file paths, beginning after the qiime_test_data
# directory
qiime_test_data_files = []
for root, dnames, fnames in walk('qiime_test_data'):
    try:
        # strip 'qiime_test_data/' from the beginning of root
        root = root.split('/', 1)[1]
    except IndexError:
        # if there is no '/', then we're in qiime_test_data itself
        # so there is nothing to do
        continue
    else:
        # if there is a slash, we're in a script test data directory,
        # so compile all relative filepaths
        for fname in fnames:
            qiime_test_data_files.append(join(root, fname))

setup(name='qiime',
      version=__version__,
      description='Quantitative Insights Into Microbial Ecology',
      long_description=long_description,
      author=__author__,
      classifiers=classifiers,
      author_email=__email__,
      maintainer=__author__,
      maintainer_email=__email__,
      url='http://www.qiime.org',
      packages=['qiime', 'qiime/parallel', 'qiime/pycogent_backports',
                'qiime/denoiser', 'qiime/workflow', 'qiime_test_data'],
      scripts=glob('scripts/*py') + glob('scripts/FlowgramAli_4frame') +
      glob('scripts/FastTree') + glob('scripts/uclust') +
      glob('scripts/indexdb_rna') + glob('scripts/sortmerna') +
      glob('scripts/sumaclust') + glob('scripts/swarm'),
      package_data={'qiime':
                    ['support_files/qiime_config',
                     'support_files/css/*css',
                     'support_files/html_templates/*html',
                     'support_files/images/*png',
                     'support_files/js/*js',
                     'support_files/R/*r',
                     'support_files/denoiser/Data/*',
                     'support_files/denoiser/TestData/*',
                     'support_files/denoiser/FlowgramAlignment/*.lhs',
                     'support_files/denoiser/FlowgramAlignment/Makefile'],
                    'qiime_test_data': qiime_test_data_files},
      license=__license__,
      keywords=['bioinformatics', 'microbiome', 'microbiology', 'qiime'],
      platforms=['MacOS', 'Linux'],
      install_requires=['numpy >= 1.9.0',
                        'scipy >= 0.14.0',
                        'matplotlib >= 1.1.0',
                        'pynast == 1.2.2', 'qcli >= 0.1.1, < 0.2.0', 'gdata',
<<<<<<< HEAD
                        'biom-format >= 2.1.4, < 2.2.0',
                        'emperor >= 0.9.5, < 1.0.0',
=======
                        'biom-format >= 2.1.3, < 2.2.0',
                        'emperor >= 0.9.51, < 1.0.0',
>>>>>>> ad5b6542
                        'scikit-bio >= 0.2.3, < 0.3.0',
                        'burrito-fillings >= 0.1.0, < 0.2.0',
                        'pandas >= 0.13.1', 'burrito  < 1.0.0',
                        'qiime-default-reference >= 0.1.2, < 0.2.0'],
      extras_require={'all': ['ipython[all]', 'sphinx >= 0.3']}
      )<|MERGE_RESOLUTION|>--- conflicted
+++ resolved
@@ -434,13 +434,8 @@
                         'scipy >= 0.14.0',
                         'matplotlib >= 1.1.0',
                         'pynast == 1.2.2', 'qcli >= 0.1.1, < 0.2.0', 'gdata',
-<<<<<<< HEAD
                         'biom-format >= 2.1.4, < 2.2.0',
-                        'emperor >= 0.9.5, < 1.0.0',
-=======
-                        'biom-format >= 2.1.3, < 2.2.0',
                         'emperor >= 0.9.51, < 1.0.0',
->>>>>>> ad5b6542
                         'scikit-bio >= 0.2.3, < 0.3.0',
                         'burrito-fillings >= 0.1.0, < 0.2.0',
                         'pandas >= 0.13.1', 'burrito  < 1.0.0',
