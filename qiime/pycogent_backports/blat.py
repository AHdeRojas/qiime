--- conflicted
+++ resolved
@@ -1,19 +1,16 @@
 #!/usr/bin/env python
 
 """Application controller for BLAT v34"""
+
+from os import remove
+from os.path import isabs
 
 from cogent.app.parameters import FlagParameter, ValuedParameter, \
     MixedParameter, FilePath
 from cogent.app.util import CommandLineApplication, ResultPath, \
     ApplicationError, get_tmp_filename
-<<<<<<< HEAD
-=======
-from cogent import DNA
->>>>>>> 1433daaa
 from cogent.core.genetic_code import GeneticCodes
 from cogent.parse.fasta import MinimalFastaParser
-from os import remove
-from os.path import isabs
 
 from bipy.core.sequence import DNA
 
