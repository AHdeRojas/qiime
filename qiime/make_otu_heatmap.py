--- conflicted
+++ resolved
@@ -197,11 +197,7 @@
 
 
 def plot_heatmap(otu_table, row_labels, col_labels, filename='heatmap.pdf',
-<<<<<<< HEAD
-        width=5, height=5, textborder=.25, color_scheme="jet"):
-=======
-                 width=5, height=5, textborder=.25):
->>>>>>> 194072b8
+                 width=5, height=5, textborder=.25, color_scheme="jet"):
     """Create a heatmap plot, save as a pdf.
 
         'width', 'height' are in inches
@@ -221,11 +217,7 @@
 
     # create figure and plot heatmap
     fig = figure(figsize=(width, height))
-<<<<<<< HEAD
     my_cmap=get_cmap(color_scheme)
-=======
-    my_cmap = get_cmap('gist_gray')
->>>>>>> 194072b8
     # numpy magic: [:,::-1] actually means fliplr()
     #imshow(x[:,::-1],interpolation='nearest', aspect='auto', cmap=my_cmap)
 
