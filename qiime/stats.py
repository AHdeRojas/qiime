--- conflicted
+++ resolved
@@ -38,13 +38,10 @@
 from biom.table import table_factory, DenseOTUTable
 
 from qiime.pycogent_backports.test import (mantel_test, mc_t_two_sample,
-<<<<<<< HEAD
+                                           pearson, permute_2d, spearman)
+from qiime.format import format_p_value_for_num_iters, format_biom_table
                                            pearson, permute_2d, spearmans_rho)
 from qiime.format import format_p_value_for_num_iters
-=======
-                                           pearson, permute_2d, spearman)
-from qiime.format import format_p_value_for_num_iters, format_biom_table
->>>>>>> 5669b589
 from qiime.util import DistanceMatrix, MetadataMap
 
 # Top-level stats functions.
