--- conflicted
+++ resolved
@@ -10,13 +10,10 @@
 
 from os.path import split, splitext, join, exists
 from os import remove
-<<<<<<< HEAD
-from cogent.app.util import CommandLineApplication, ResultPath
-=======
-from cogent.app.util import get_tmp_filename
+
 from skbio.app.util import CommandLineApplication, ResultPath 
->>>>>>> e5055dcc
 from cogent.app.parameters import ValuedParameter, FlagParameter, FilePath
+
 from qiime.util import get_qiime_project_dir
 from qiime.parse import parse_mapping_file
 
