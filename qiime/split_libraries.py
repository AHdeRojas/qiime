--- conflicted
+++ resolved
@@ -44,15 +44,10 @@
 from numpy import __version__ as numpy_version
 import warnings
 warnings.filterwarnings('ignore', 'Not using MPI as mpi4py not found')
-<<<<<<< HEAD
-from cogent.parse.fasta import MinimalFastaParser
-from cogent.seqsim.sequence_generators import SequenceGenerator, IUPAC_DNA
-from cogent.core.moltype import IUPAC_DNA_ambiguities
+
+from skbio.parse.sequences import parse_fasta
 from cogent import DNA as DNA_cogent, LoadSeqs
-=======
-from skbio.parse.sequences import parse_fasta
-from cogent import DNA, LoadSeqs
->>>>>>> 9ebf3367
+
 from cogent.align.align import make_dna_scoring_dict, local_pairwise
 from cogent.util.misc import remove_files
 from skbio.core.sequence import DNASequence
@@ -64,8 +59,6 @@
 from qiime.format import format_histograms
 from qiime.parse import QiimeParseError, parse_qual_scores
 from qiime.util import create_dir, median_absolute_deviation
-
-from bipy.core.sequence import DNA
 
 # Including new=True in the histogram() call is necessary to
 # get the correct result in versions prior to NumPy 1.2.0,
