#!/usr/bin/env python
# File created on 15 Mar 2012
from __future__ import division

__author__ = "Greg Caporaso"
__copyright__ = "Copyright 2011, The QIIME project"
__credits__ = ["Greg Caporaso", "Jai Ram Rideout"]
__license__ = "GPL"
__version__ = "1.4.0-dev"
__maintainer__ = "Greg Caporaso"
__email__ = "gregcaporaso@gmail.com"
__status__ = "Development"
 


from qiime.util import (parse_command_line_parameters,
                        make_option, load_qiime_config)
from qiime.test import run_script_usage_tests


qiime_config = load_qiime_config()

script_info = {}
script_info['brief_description'] = ""
script_info['script_description'] = ""
script_info['script_usage'] = []
script_info['script_usage'].append(("Run a subset of the interface tests in verbose mode","Run interface tests for the add_taxa.py and make_otu_table.py scripts. This illustrates how to run from the qiime_test_dir directory.","%prog -i $PWD/ -l $HOME/qime_script_tests.log -t add_taxa,make_otu_table -v"))
script_info['script_usage'].append(("Run all of the interface tests","Run all script interface tests.  This illustrates how to run from the qiime_test_dir directory.","%prog -i $PWD/ -l $HOME/all_qime_script_tests.log"))
script_info['output_description']= ""
script_info['required_options'] = [
 make_option('-i','--qiime_test_data_dir',type="existing_dirpath",
             help='the directory containing input for script usage examples'),
 make_option('-l','--failure_log_fp',type="new_filepath",
             help='log file to store record of failures'),
]

script_info['optional_options'] = [\
 make_option('-t','--tests',
             help='comma-separated list of the tests to run [default: all]'),
 make_option('-w','--working_dir',default=qiime_config['temp_dir'] or '/tmp/',
             help='directory where the tests should be run [default: %default]',
             type='existing_dirpath'),
 make_option('-q','--qiime_scripts_dir',default=qiime_config['qiime_scripts_dir'],
             help='directory containing scripts to test [default: %default]',
             type='existing_dirpath'),
]
script_info['version'] = __version__

def main():
    option_parser, opts, args =\
       parse_command_line_parameters(**script_info)
    
    qiime_test_data_dir = opts.qiime_test_data_dir
    qiime_scripts_dir = opts.qiime_scripts_dir
    working_dir = opts.working_dir
    verbose = opts.verbose
    tests = opts.tests
    if tests != None:
        tests = tests.split(',')
    failure_log_fp = opts.failure_log_fp

<<<<<<< HEAD
    result_summary, num_failures = run_script_usage_tests(
                            qiime_test_data_dir,
                            qiime_scripts_dir,
                            working_dir,
                            verbose=verbose,
                            tests=tests,
                            failure_log_fp=failure_log_fp)
    print result_summary
=======
    result_summary = run_script_usage_tests(
                           qiime_test_data_dir,
                           qiime_scripts_dir,
                           working_dir,
                           verbose=verbose,
                           tests=tests,
                           failure_log_fp=failure_log_fp)
    if verbose:
        print result_summary
>>>>>>> 14ec8e35


if __name__ == "__main__":
    main()<|MERGE_RESOLUTION|>--- conflicted
+++ resolved
@@ -59,7 +59,6 @@
         tests = tests.split(',')
     failure_log_fp = opts.failure_log_fp
 
-<<<<<<< HEAD
     result_summary, num_failures = run_script_usage_tests(
                             qiime_test_data_dir,
                             qiime_scripts_dir,
@@ -67,18 +66,8 @@
                             verbose=verbose,
                             tests=tests,
                             failure_log_fp=failure_log_fp)
-    print result_summary
-=======
-    result_summary = run_script_usage_tests(
-                           qiime_test_data_dir,
-                           qiime_scripts_dir,
-                           working_dir,
-                           verbose=verbose,
-                           tests=tests,
-                           failure_log_fp=failure_log_fp)
     if verbose:
         print result_summary
->>>>>>> 14ec8e35
 
 
 if __name__ == "__main__":
