--- conflicted
+++ resolved
@@ -206,12 +206,7 @@
                     cmd_arg=str(i).replace('--','`-`-').replace('/',', ')
                     inputs=inputs+'\t'+str(cmd_arg)+'\n\t\t'+ new_help_str+'\n'
 
-
-<<<<<<< HEAD
             if (not script.script_info.has_key('required_options') and not script.script_info.has_key('optional_options')) or \
-=======
-            if (not script.script_info.has_key('required_options') and not script.script_info.has_key('optional_options')) or 
->>>>>>> 27ed15da
                 (script.script_info['required_options']==[] and script.script_info['optional_options']==[]):
                 inputs='\t\n\tNone'
                 
