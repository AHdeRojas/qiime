--- conflicted
+++ resolved
@@ -17,13 +17,8 @@
 from os import remove, close
 from string import digits
 from tempfile import mkstemp
-<<<<<<< HEAD
-from numpy import array, nan, array_equal
-from cogent.util.misc import remove_files
-=======
 from numpy import array, nan
 from skbio.util.misc import remove_files
->>>>>>> f39a1319
 from unittest import TestCase, main
 from skbio.parse.sequences import parse_fasta
 from qiime.util import  get_qiime_library_version
