#!/usr/bin/env python
# File created on 07 Jul 2012
from __future__ import division

__author__ = "Greg Caporaso"
__copyright__ = "Copyright 2011, The QIIME project"
__credits__ = ["Greg Caporaso"]
__license__ = "GPL"
__version__ = "1.8.0-dev"
__maintainer__ = "Greg Caporaso"
__email__ = "gregcaporaso@gmail.com"

from shutil import rmtree
from glob import glob
from os.path import exists, join
<<<<<<< HEAD
from tempfile import mkstemp, mkdtemp

from cogent.util.unit_test import TestCase, main
from cogent.util.misc import remove_files
=======
from unittest import TestCase, main
from cogent.util.misc import remove_files, create_dir
>>>>>>> 456a355b
from qiime.parallel.align_seqs import ParallelAlignSeqsPyNast
from qiime.util import get_qiime_temp_dir, count_seqs_in_filepaths
from qiime.test import initiate_timeout, disable_timeout


class ParallelAlignSeqsTests(TestCase):

    def setUp(self):
        """ """
        self.files_to_remove = []
        self.dirs_to_remove = []

        tmp_dir = get_qiime_temp_dir()
        self.test_out = mkdtemp(dir=tmp_dir,
                                prefix='qiime_parallel_tests_',
                                suffix='')
        self.dirs_to_remove.append(self.test_out)

        _, self.template_fp = mkstemp(dir=self.test_out,
                                      prefix='qiime_template',
                                      suffix='.fasta')
        template_f = open(self.template_fp, 'w')
        template_f.write(pynast_test1_template_fasta)
        template_f.close()
        self.files_to_remove.append(self.template_fp)

        _, self.inseqs1_fp = mkstemp(dir=self.test_out,
                                     prefix='qiime_inseqs',
                                     suffix='.fasta')
        inseqs1_f = open(self.inseqs1_fp, 'w')
        inseqs1_f.write(inseqs1)
        inseqs1_f.close()
        self.files_to_remove.append(self.inseqs1_fp)

        initiate_timeout(60)

    def tearDown(self):
        """ """
        disable_timeout()
        remove_files(self.files_to_remove)
        # remove directories last, so we don't get errors
        # trying to remove files which may be in the directories
        for d in self.dirs_to_remove:
            if exists(d):
                rmtree(d)


class ParallelAlignSeqsPyNastTests(ParallelAlignSeqsTests):

    def test_parallel_align_seqs_pynast(self):
        """ parallel_align_seqs_pynast functions as expected """

        params = {
            'min_percent_id': 0.75,
            'min_length': 15,
            'template_fp': self.template_fp,
            'pairwise_alignment_method': 'uclust',
            'blast_db': None
        }

        app = ParallelAlignSeqsPyNast()
        r = app(self.inseqs1_fp,
                self.test_out,
                params,
                job_prefix='PTEST',
                poll_directly=True,
                suppress_submit_jobs=False)
        # confirm that the total number of output sequences equals the total
        # number of input sequences
        num_input_seqs = count_seqs_in_filepaths([self.inseqs1_fp])[1]
        num_template_seqs = count_seqs_in_filepaths([self.template_fp])[1]
        num_output_seqs = \
            count_seqs_in_filepaths(glob(join(self.test_out, '*fasta')))[1] \
            - num_input_seqs - num_template_seqs
        self.assertEqual(num_input_seqs, num_output_seqs)


pynast_test1_template_fasta = """>1
ACGT--ACGTAC-ATA-C-----CC-T-G-GTA-G-T---
>2
AGGTTTACGTAG-ATA-C-----CC-T-G-GTA-G-T---
>3
AGGTACT-CCAC-ATA-C-----CC-T-G-GTA-G-T---
>4
TCGTTCGT-----ATA-C-----CC-T-G-GTA-G-T---
>5
ACGTACGT-TA--ATA-C-----CC-T-G-GTA-G-T---
"""

inseqs1 = """>1 description field
ACCTACGTTAATACCCTGGTAGT
>2
ACCTACGTTAATACCCTGGTAGT
>3
AA
"""


if __name__ == "__main__":
    main()<|MERGE_RESOLUTION|>--- conflicted
+++ resolved
@@ -13,15 +13,10 @@
 from shutil import rmtree
 from glob import glob
 from os.path import exists, join
-<<<<<<< HEAD
 from tempfile import mkstemp, mkdtemp
 
-from cogent.util.unit_test import TestCase, main
 from cogent.util.misc import remove_files
-=======
 from unittest import TestCase, main
-from cogent.util.misc import remove_files, create_dir
->>>>>>> 456a355b
 from qiime.parallel.align_seqs import ParallelAlignSeqsPyNast
 from qiime.util import get_qiime_temp_dir, count_seqs_in_filepaths
 from qiime.test import initiate_timeout, disable_timeout
