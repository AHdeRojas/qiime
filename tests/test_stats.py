#!/usr/bin/env python
from __future__ import division

__author__ = "Michael Dwan"
__copyright__ = "Copyright 2012, The QIIME project"
__credits__ = ["Jai Ram Rideout", "Michael Dwan", "Logan Knecht",
               "Damien Coy", "Levi McCracken", "Andrew Cochran",
               "Will Van Treuren"]
__license__ = "GPL"
__version__ = "1.8.0-dev"
__maintainer__ = "Jai Ram Rideout"
__email__ = "jai.rideout@gmail.com"

"""Test suite for classes, methods and functions of the stats module."""

from shutil import rmtree
from os.path import exists, join
from string import digits
from tempfile import mkdtemp

from skbio.util.misc import remove_files
from unittest import TestCase, main
from warnings import filterwarnings
from numpy.testing import assert_almost_equal, assert_allclose
from numpy import (array, asarray, roll, median, nan, arange, matrix,
                   concatenate, nan, ndarray, number, ones,
                   reshape, testing, tril, var, log, fill_diagonal)


from numpy.random import permutation, shuffle, seed

from itertools import izip
from types import StringType, ListType, FloatType, TupleType
<<<<<<< HEAD
from biom.parse import parse_biom_table
=======
from biom import Table
from biom.util import biom_open
>>>>>>> 76319497

from qiime.stats import (all_pairs_t_test, _perform_pairwise_tests,
                         CorrelationStats,
                         DistanceMatrixStats, MantelCorrelogram, Mantel,
                         PartialMantel, quantile, _quantile,
                         paired_difference_analyses,
                         G_2_by_2, g_fit, t_paired, t_one_sample,
                         t_two_sample, mc_t_two_sample,
                         _permute_observations,
                         correlation_t, ZeroExpectedError, fisher,
                         safe_sum_p_log_p, permute_2d, mantel,
                         mantel_t, _flatten_lower_triangle, pearson,
                         spearman, ANOVA_one_way, mw_t,
                         mw_boot, is_symmetric_and_hollow,
                         tail, fdr_correction,
                         benjamini_hochberg_step_down,
                         bonferroni_correction, fisher_z_transform,
                         fisher_population_correlation,
                         inverse_fisher_z_transform,
                         z_transform_pval, kruskal_wallis, kendall,
                         kendall_pval, assign_correlation_pval,
                         cscore, williams_correction, t_one_observation,
                         normprob, tprob, fprob, chi2prob)

from skbio.core.distance import (DissimilarityMatrix, DistanceMatrix)

from qiime.util import MetadataMap, get_qiime_temp_dir


class TestHelper(TestCase):

    """Helper class that instantiates some commonly-used objects.

    This class should be subclassed by any test classes that want to use its
    members.
    """

    def compare_multiple_level_array(self, observed, expected):
        """ Compare multiple level arrays.

        It expecte observed and expected arrays, where each element is an
        array of elements.
        """
        if isinstance(observed, (TupleType, ListType)):
            for obs, exp in izip(observed, expected):
                self.compare_multiple_level_array(obs, exp)
        elif observed is not None and isinstance(observed, (number, ndarray, FloatType)):
            assert_almost_equal(observed, expected, decimal=5)
        else:
            self.assertEqual(observed, expected)

    def setUp(self):
        """Define some useful test objects."""
        # The unweighted unifrac distance matrix from the overview tutorial.
        self.overview_dm_str = ["\tPC.354\tPC.355\tPC.356\tPC.481\tPC.593\
                                \tPC.607\tPC.634\tPC.635\tPC.636",
                                "PC.354\t0.0\t0.595483768391\t0.618074717633\
                                \t0.582763100909\t0.566949022108\
                                \t0.714717232268\t0.772001731764\
                                \t0.690237118413\t0.740681707488",
                                "PC.355\t0.595483768391\t0.0\t0.581427669668\
                                \t0.613726772383\t0.65945132763\
                                \t0.745176523638\t0.733836123821\
                                \t0.720305073505\t0.680785600439",
                                "PC.356\t0.618074717633\t0.581427669668\t0.0\
                                \t0.672149021573\t0.699416863323\
                                \t0.71405573754\t0.759178215168\
                                \t0.689701276341\t0.725100672826",
                                "PC.481\t0.582763100909\t0.613726772383\
                                \t0.672149021573\t0.0\t0.64756120797\
                                \t0.666018240373\t0.66532968784\
                                \t0.650464714994\t0.632524644216",
                                "PC.593\t0.566949022108\t0.65945132763\
                                \t0.699416863323\t0.64756120797\t0.0\
                                \t0.703720200713\t0.748240937349\
                                \t0.73416971958\t0.727154987937",
                                "PC.607\t0.714717232268\t0.745176523638\
                                \t0.71405573754\t0.666018240373\
                                \t0.703720200713\t0.0\t0.707316869557\
                                \t0.636288883818\t0.699880573956",
                                "PC.634\t0.772001731764\t0.733836123821\
                                \t0.759178215168\t0.66532968784\
                                \t0.748240937349\t0.707316869557\t0.0\
                                \t0.565875193399\t0.560605525642",
                                "PC.635\t0.690237118413\t0.720305073505\
                                \t0.689701276341\t0.650464714994\
                                \t0.73416971958\t0.636288883818\
                                \t0.565875193399\t0.0\t0.575788039321",
                                "PC.636\t0.740681707488\t0.680785600439\
                                \t0.725100672826\t0.632524644216\
                                \t0.727154987937\t0.699880573956\
                                \t0.560605525642\t0.575788039321\t0.0"]
        self.overview_dm = DistanceMatrix.from_file(self.overview_dm_str)

        # The overview tutorial's metadata mapping file.
        self.overview_map_str = ["#SampleID\tBarcodeSequence\tTreatment\tDOB",
                                 "PC.354\tAGCACGAGCCTA\tControl\t20061218",
                                 "PC.355\tAACTCGTCGATG\tControl\t20061218",
                                 "PC.356\tACAGACCACTCA\tControl\t20061126",
                                 "PC.481\tACCAGCGACTAG\tControl\t20070314",
                                 "PC.593\tAGCAGCACTTGT\tControl\t20071210",
                                 "PC.607\tAACTGTGCGTAC\tFast\t20071112",
                                 "PC.634\tACAGAGTCGGCT\tFast\t20080116",
                                 "PC.635\tACCGCAGAGTCA\tFast\t20080116",
                                 "PC.636\tACGGTGAGTGTC\tFast\t20080116"]
        self.overview_map = MetadataMap.parseMetadataMap(self.overview_map_str)

        self.test_map_str = [
            "#SampleID\tBarcodeSequence\tFoo\tBar\tDescription",
            "PC.354\tAGCACGAGCCTA\tfoo\ta\t354",
            "PC.355\tAACTCGTCGATG\tfoo\ta\t355",
            "PC.356\tACAGACCACTCA\tbar\ta\t356",
            "PC.481\tACCAGCGACTAG\tfoo\ta\t481",
            "PC.593\tAGCAGCACTTGT\tbar\ta\t593",
            "PC.607\tAACTGTGCGTAC\tbar\ta\t607",
            "PC.634\tACAGAGTCGGCT\tbar\ta\t634",
            "PC.635\tACCGCAGAGTCA\tfoo\ta\t635",
            "PC.636\tACGGTGAGTGTC\tbar\ta\t636"]
        self.test_map = MetadataMap.parseMetadataMap(self.test_map_str)

        # A 1x1 dm.
        self.single_ele_dm = DistanceMatrix([[0]], ['s1'])

        # How many times to test a p-value.
        self.p_val_tests = 10

    def assertCorrectPValue(self, exp_min, exp_max, fn, num_perms=None,
                            p_val_key='p_value'):
        """Tests that the stochastic p-value falls in the specified range.

        Performs the test self.p_val_tests times and fails if the observed
        p-value does not fall into the specified range at least once. Each
        p-value is also tested that it falls in the range 0.0 to 1.0.

        This method assumes that fn is callable, and will pass num_perms to fn
        if num_perms is provided. p_val_key specifies the key that will be used
        to retrieve the p-value from the results dict that is returned by fn.
        """
        found_match = False
        for i in range(self.p_val_tests):
            if num_perms is not None:
                obs = fn(num_perms)
            else:
                obs = fn()
            p_val = obs[p_val_key]
            self.assertTrue(0.0 <= p_val < 1.0)
            if p_val >= exp_min and p_val <= exp_max:
                found_match = True
                break
        self.assertTrue(found_match)


class NonRandomShuffler(object):

    """Helper class for testing p-values that are calculated by permutations.

    Since p-values rely on randomness, it may be useful to use a non-random
    function (such as that provided by this class) to generate permutations
    so that p-values can be accurately tested.

    This code is heavily based on Andrew Cochran's original version.
    """

    def __init__(self):
        """Default constructor initializes the number of calls to zero."""
        self.num_calls = 0

    def permutation(self, x):
        """Non-random permutation function to test p-test code.

        Returns the 'permuted' version of x.

        Arguments:
            x - the array to be 'permuted'
        """
        x = array(x)
        x = roll(x, self.num_calls)
        self.num_calls += 1
        return x


class StatsTests(TestHelper):

    """Tests for top-level functions in the stats module."""

    def setUp(self):
        """Set up data that will be used by the tests."""
        self.value_for_seed = 20

        # Single comp.
        self.labels1 = ['foo', 'bar']
        self.dists1 = [[1, 2, 3], [7, 8]]

        # Multiple comps.
        self.labels2 = ['foo', 'bar', 'baz']
        self.dists2 = [[1, 2, 3], [7, 8], [9, 10, 11]]

        # Too few obs.
        self.labels3 = ['foo', 'bar', 'baz']
        self.dists3 = [[1], [7], [9, 10, 11]]

    def remove_nums(self, text):
        """Removes all digits from the given string.

        Returns the string will all digits removed. Useful for testing strings
        for equality in unit tests where you don't care about numeric values,
        or if some values are random.

        This code was taken from http://bytes.com/topic/python/answers/
            850562-finding-all-numbers-string-replacing

        Arguments:
            text - the string to remove digits from
        """
        return text.translate(None, digits)

    def test_all_pairs_t_test(self):
        """Test performing Monte Carlo tests on valid dataset."""
        # We aren't testing the numeric values here, as they've already been
        # tested in the functions that compute them. We are interested in the
        # format of the returned string.
        exp = """# The tests of significance were performed using a two-sided Student's two-sample t-test.
# Alternative hypothesis: Group 1 mean != Group 2 mean
# The nonparametric p-values were calculated using 999 Monte Carlo permutations.
# The nonparametric p-values contain the correct number of significant digits.
# Entries marked with "N/A" could not be calculated because at least one of the groups
# of distances was empty, both groups each contained only a single distance, or
# the test could not be performed (e.g. no variance in groups with the same mean).
Group 1	Group 2	t statistic	Parametric p-value	Parametric p-value (Bonferroni-corrected)	Nonparametric p-value	Nonparametric p-value (Bonferroni-corrected)
foo	bar	-6.6	0.00708047956412	0.0212414386924	0.095	0.285
foo	baz	-9.79795897113	0.000608184944463	0.00182455483339	0.101	0.303
bar	baz	-3.0	0.0576688856224	0.173006656867	0.217	0.651
"""
        obs = all_pairs_t_test(self.labels2, self.dists2)
        self.assertEqual(self.remove_nums(obs), self.remove_nums(exp))

    def test_all_pairs_t_test_no_perms(self):
        """Test performing Monte Carlo tests on valid dataset with no perms."""
        exp = """# The tests of significance were performed using a two-sided Student's two-sample t-test.
# Alternative hypothesis: Group 1 mean != Group 2 mean
# Entries marked with "N/A" could not be calculated because at least one of the groups
# of distances was empty, both groups each contained only a single distance, or
# the test could not be performed (e.g. no variance in groups with the same mean).
Group 1	Group 2	t statistic	Parametric p-value	Parametric p-value (Bonferroni-corrected)	Nonparametric p-value	Nonparametric p-value (Bonferroni-corrected)
foo	bar	-6.6	0.00708047956412	0.0212414386924	N/A	N/A
foo	baz	-9.79795897113	0.000608184944463	0.00182455483339	N/A	N/A
bar	baz	-3.0	0.0576688856224	0.173006656867	N/A	N/A
"""
        obs = all_pairs_t_test(self.labels2, self.dists2,
                               num_permutations=0)
        self.assertEqual(self.remove_nums(obs), self.remove_nums(exp))

    def test_all_pairs_t_test_few_perms(self):
        """Test performing Monte Carlo tests on dataset with a few perms."""
        exp = """# The tests of significance were performed using a one-sided (low) Student's two-sample t-test.
# Alternative hypothesis: Group 1 mean < Group 2 mean
# The nonparametric p-values were calculated using 5 Monte Carlo permutations.
# The nonparametric p-values contain the correct number of significant digits.
# Entries marked with "N/A" could not be calculated because at least one of the groups
# of distances was empty, both groups each contained only a single distance, or
# the test could not be performed (e.g. no variance in groups with the same mean).
Group 1	Group 2	t statistic	Parametric p-value	Parametric p-value (Bonferroni-corrected)	Nonparametric p-value	Nonparametric p-value (Bonferroni-corrected)
foo	bar	-6.6	0.00354023978206	0.0106207193462	Too few iters to compute p-value (num_iters=5)	Too few iters to compute p-value (num_iters=5)
foo	baz	-9.79795897113	0.000304092472232	0.000912277416695	Too few iters to compute p-value (num_iters=5)	Too few iters to compute p-value (num_iters=5)
bar	baz	-3.0	0.0288344428112	0.0865033284337	Too few iters to compute p-value (num_iters=5)	Too few iters to compute p-value (num_iters=5)
"""
        obs = all_pairs_t_test(self.labels2, self.dists2,
                               num_permutations=5, tail_type='low')
        self.assertEqual(self.remove_nums(obs), self.remove_nums(exp))

    def test_all_pairs_t_test_invalid_tests(self):
        """Test performing Monte Carlo tests with some invalid tests."""
        exp = """# The tests of significance were performed using a one-sided (high) Student's two-sample t-test.
# Alternative hypothesis: Group 1 mean > Group 2 mean
# The nonparametric p-values were calculated using 20 Monte Carlo permutations.
# The nonparametric p-values contain the correct number of significant digits.
# Entries marked with "N/A" could not be calculated because at least one of the groups
# of distances was empty, both groups each contained only a single distance, or
# the test could not be performed (e.g. no variance in groups with the same mean).
Group 1	Group 2	t statistic	Parametric p-value	Parametric p-value (Bonferroni-corrected)	Nonparametric p-value	Nonparametric p-value (Bonferroni-corrected)
foo	bar	N/A	N/A	N/A	N/A	N/A
"""
        obs = all_pairs_t_test(['foo', 'bar'], [[], [1, 2, 4]],
                               'high', 20)
        self.assertEqual(self.remove_nums(obs), self.remove_nums(exp))

    def test_all_pairs_t_test_invalid_input(self):
        """Test performing Monte Carlo tests on invalid input."""
        # Number of labels and distance groups do not match.
        self.assertRaises(ValueError, all_pairs_t_test,
                          ['foo', 'bar'], [[1, 2, 3], [4, 5, 6], [7, 8]])

        # Invalid tail type.
        self.assertRaises(ValueError, all_pairs_t_test,
                          ['foo', 'bar'], [[1, 2, 3], [4, 5, 6]], 'foo')

        # Invalid number of permutations.
        self.assertRaises(ValueError, all_pairs_t_test,
                          ['foo', 'bar'], [[1, 2, 3], [4, 5, 6]], num_permutations=-1)

    def test_perform_pairwise_tests_single_comp(self):
        """Test on valid dataset w/ 1 comp."""
        # Verified with R's t.test function.
        exp = [['foo', 'bar', -6.5999999999999996, 0.0070804795641244006,
                0.0070804795641244006, 0.100000000001, 0.10000000000001]]
        seed(self.value_for_seed)
        obs = _perform_pairwise_tests(self.labels1, self.dists1, 'two-sided',
                                      999)
        self.compare_multiple_level_array(obs, exp)

    def test_perform_pairwise_tests_multi_comp(self):
        """Test on valid dataset w/ multiple comps."""
        # Verified with R's t.test function.
        exp = [['foo', 'bar', -6.5999999999999996, 0.0070804795641244006,
                0.021241438692373202, nan, nan], ['foo', 'baz',
                                                  -
                                                  9.7979589711327115, 0.00060818494446333643, 0.0018245548333900093,
                                                  nan, nan], ['bar', 'baz', -3.0, 0.05766888562243732,
                                                              0.17300665686731195, nan, nan]]
        obs = _perform_pairwise_tests(self.labels2, self.dists2, 'two-sided',
                                      0)
        self.compare_multiple_level_array(obs, exp)

    def test_perform_pairwise_tests_too_few_obs(self):
        """Test on dataset w/ too few observations."""
<<<<<<< HEAD
        exp = [['foo', 'bar', nan, nan, nan, nan, nan], 
=======
        exp = [['foo', 'bar', nan, nan, nan, nan, nan],
>>>>>>> 76319497
               ['foo', 'baz', -7.794228634059948, 0.008032650971672552,
                0.016065301943345104, nan, nan],
               ['bar', 'baz', -2.598076211353316, 0.060844967173160069,
                0.12168993434632014, nan, nan]]

        obs = _perform_pairwise_tests(self.labels3, self.dists3, 'low', 0)
        self.compare_multiple_level_array(obs, exp)

        exp = [['foo', 'bar', nan, nan, nan, nan, nan]]
        obs = _perform_pairwise_tests(['foo', 'bar'], [[], [1, 2, 4]], 'high',
                                      20)
        self.compare_multiple_level_array(obs, exp)


class DistanceMatrixStatsTests(TestHelper):

    """Tests for the DistanceMatrixStats class."""

    def setUp(self):
        """Define some dm stats instances that will be used by the tests."""
        super(DistanceMatrixStatsTests, self).setUp()

        self.empty_dms = DistanceMatrixStats([])
        self.single_dms = DistanceMatrixStats([self.overview_dm])
        self.double_dms = DistanceMatrixStats(
            [self.overview_dm, self.single_ele_dm])
        # For testing the requirement that two distance matrices are set.
        self.two_dms = DistanceMatrixStats(
            [self.overview_dm, self.single_ele_dm], 2)
        # For testing the requirement that the distance matrices meet the
        # minimum size requirements.
        self.size_dms = DistanceMatrixStats(
            [self.overview_dm, self.overview_dm], 2, 4)

    def test_DistanceMatrices_getter(self):
        """Test getter for distmats."""
        self.assertEqual(self.empty_dms.DistanceMatrices, [])
        self.assertEqual(self.single_dms.DistanceMatrices, [self.overview_dm])
        self.assertEqual(self.double_dms.DistanceMatrices,
                         [self.overview_dm, self.single_ele_dm])

    def test_DistanceMatrices_setter(self):
        """Test setter for dms on valid input data."""
        self.empty_dms.DistanceMatrices = []
        self.assertEqual(self.empty_dms.DistanceMatrices, [])

        self.empty_dms.DistanceMatrices = [self.overview_dm]
        self.assertEqual(self.empty_dms.DistanceMatrices, [self.overview_dm])

        self.empty_dms.DistanceMatrices = [self.overview_dm, self.overview_dm]
        self.assertEqual(self.empty_dms.DistanceMatrices,
                         [self.overview_dm, self.overview_dm])

    def test_DistanceMatrices_setter_invalid(self):
        """Test setter for dms on invalid input data."""
        # Allows testing of non-callable property setter that raises errors.
        # Idea was obtained from http://stackoverflow.com/a/3073049
        self.assertRaises(TypeError, setattr, self.empty_dms,
                          'DistanceMatrices', None)
        self.assertRaises(TypeError, setattr, self.empty_dms,
                          'DistanceMatrices', 10)
        self.assertRaises(TypeError, setattr, self.empty_dms,
                          'DistanceMatrices', 20.0)
        self.assertRaises(TypeError, setattr, self.empty_dms,
                          'DistanceMatrices', "foo")
        self.assertRaises(TypeError, setattr, self.empty_dms,
                          'DistanceMatrices', {})
        self.assertRaises(TypeError, setattr, self.empty_dms,
                          'DistanceMatrices', self.overview_dm)
        self.assertRaises(TypeError, setattr, self.empty_dms,
                          'DistanceMatrices', [1])
        self.assertRaises(TypeError, setattr, self.empty_dms,
                          'DistanceMatrices',
                          [DissimilarityMatrix(
                              array([[0, 2], [3, 0]]), ['foo', 'bar']),
                           DissimilarityMatrix(
                               array([[0, 2], [3.5, 0]]), ['foo', 'bar'])])

        # Test constructor as well.
        self.assertRaises(TypeError, DistanceMatrixStats, None)
        self.assertRaises(TypeError, DistanceMatrixStats, 10)
        self.assertRaises(TypeError, DistanceMatrixStats, 20.0)
        self.assertRaises(TypeError, DistanceMatrixStats, "foo")
        self.assertRaises(TypeError, DistanceMatrixStats, {})
        self.assertRaises(TypeError, DistanceMatrixStats, self.overview_dm)
        self.assertRaises(TypeError, DistanceMatrixStats, [1])
        self.assertRaises(TypeError, DistanceMatrixStats,
                          [DissimilarityMatrix(
                              array([[0, 2], [3, 0]]), ['foo', 'bar']),
                           DissimilarityMatrix(
                               array([[0, 2], [3.5, 0]]), ['foo', 'bar'])])

    def test_DistanceMatrices_setter_wrong_number(self):
        """Test setting an invalid number of distance matrices."""
        self.assertRaises(ValueError, setattr, self.two_dms,
                          'DistanceMatrices', [self.overview_dm])
        self.assertRaises(ValueError, setattr, self.two_dms,
                          'DistanceMatrices', [self.overview_dm, self.overview_dm,
                                               self.overview_dm])

    def test_DistanceMatrices_setter_too_small(self):
        """Test setting distance matrices that are too small."""
        self.assertRaises(ValueError, setattr, self.size_dms,
                          'DistanceMatrices', [self.single_ele_dm, self.single_ele_dm])

    def test_call(self):
        """Test __call__() returns an empty result set."""
        self.assertEqual(self.single_dms(), {})
        self.assertEqual(self.single_dms(10), {})
        self.assertEqual(self.single_dms(0), {})

    def test_call_bad_perms(self):
        """Test __call__() fails upon receiving invalid number of perms."""
        self.assertRaises(ValueError, self.single_dms, -1)


class CorrelationStatsTests(TestHelper):

    """Tests for the CorrelationStats class."""

    def setUp(self):
        """Set up correlation stats instances for use in tests."""
        super(CorrelationStatsTests, self).setUp()
        self.cs = CorrelationStats([self.overview_dm, self.overview_dm])

    def test_DistanceMatrices_setter(self):
        """Test setting valid distance matrices."""
        dms = [self.overview_dm, self.overview_dm]
        self.cs.DistanceMatrices = dms
        self.assertEqual(self.cs.DistanceMatrices, dms)

        dms = [self.overview_dm, self.overview_dm, self.overview_dm]
        self.cs.DistanceMatrices = dms
        self.assertEqual(self.cs.DistanceMatrices, dms)

    def test_DistanceMatrices_setter_mismatched_labels(self):
        """Test setting dms with mismatching sample ID labels."""
        mismatch = DistanceMatrix(array([[0]]), ['s2'])

        self.assertRaises(ValueError, setattr, self.cs, 'DistanceMatrices',
                          [self.single_ele_dm, mismatch])
        # Also test that constructor raises this error.
        self.assertRaises(ValueError, CorrelationStats, [self.single_ele_dm,
                                                         mismatch])

    def test_DistanceMatrices_setter_wrong_dims(self):
        """Test setting dms with mismatching dimensions."""
        self.assertRaises(ValueError, setattr, self.cs, 'DistanceMatrices',
                          [self.overview_dm, self.single_ele_dm])
        # Also test that constructor raises this error.
        self.assertRaises(ValueError, CorrelationStats, [self.overview_dm,
                                                         self.single_ele_dm])

    def test_DistanceMatrices_setter_too_few(self):
        """Test setting dms with not enough of them."""
        self.assertRaises(ValueError, setattr, self.cs, 'DistanceMatrices', [])
        # Also test that constructor raises this error.
        self.assertRaises(ValueError, CorrelationStats, [])

    def test_call(self):
        """Test __call__() returns an empty result set."""
        self.assertEqual(self.cs(), {})


class MantelCorrelogramTests(TestHelper):

    """Tests for the MantelCorrelogram class."""

    def setUp(self):
        """Set up mantel correlogram instances for use in tests."""
        super(MantelCorrelogramTests, self).setUp()

        # Mantel correlogram test using the overview tutorial's unifrac dm as
        # both inputs.
        self.mc = MantelCorrelogram(self.overview_dm, self.overview_dm)

        # Smallest test case: 3x3 matrices.
        ids = ['s1', 's2', 's3']
        dm1 = DistanceMatrix(array([[0, 1, 2], [1, 0, 3], [2, 3, 0]]), ids)
        dm2 = DistanceMatrix(array([[0, 2, 5], [2, 0, 8], [5, 8, 0]]), ids)

        self.small_mc = MantelCorrelogram(dm1, dm2)

        # For testing variable-sized bins.
        self.small_mc_var_bins = MantelCorrelogram(dm1, dm2,
                                                   variable_size_distance_classes=True)

    def test_Alpha_getter(self):
        """Test retrieving the value of alpha."""
        self.assertEqual(self.mc.Alpha, 0.05)

    def test_Alpha_setter(self):
        """Test setting the value of alpha."""
        self.mc.Alpha = 0.01
        self.assertEqual(self.mc.Alpha, 0.01)

    def test_Alpha_setter_invalid(self):
        """Test setting the value of alpha with an invalid value."""
        self.assertRaises(ValueError, setattr, self.mc, 'Alpha', -5)
        self.assertRaises(ValueError, setattr, self.mc, 'Alpha', 2)

    def test_DistanceMatrices_setter(self):
        """Test setting a valid number of distance matrices."""
        dms = [self.overview_dm, self.overview_dm]
        self.mc.DistanceMatrices = dms
        self.assertEqual(self.mc.DistanceMatrices, dms)

    def test_DistanceMatrices_setter_wrong_number(self):
        """Test setting an invalid number of distance matrices."""
        self.assertRaises(ValueError, setattr, self.mc, 'DistanceMatrices',
                          [self.overview_dm])
        self.assertRaises(ValueError, setattr, self.mc, 'DistanceMatrices',
                          [self.overview_dm, self.overview_dm, self.overview_dm])

    def test_DistanceMatrices_setter_too_small(self):
        """Test setting distance matrices that are too small."""
        self.assertRaises(ValueError, setattr, self.mc, 'DistanceMatrices',
                          [self.single_ele_dm, self.single_ele_dm])

    def test_call(self):
        """Test running a Mantel correlogram analysis on valid input."""
        # A lot of the returned numbers are based on random permutations and
        # thus cannot be tested for exact values. We'll test what we can
        # exactly, and then test for "sane" values for the "random" values. The
        # matplotlib Figure object cannot be easily tested either, so we'll try
        # our best to make sure it appears sane.
        obs = self.mc()

        exp_method_name = 'Mantel Correlogram'
        self.assertEqual(obs['method_name'], exp_method_name)

        exp_class_index = [0.5757052546507142, 0.60590471266814283,
                           0.63610417068557146, 0.66630362870299997, 0.69650308672042849,
                           0.72670254473785723, 0.75690200275528574]
        assert_almost_equal(obs['class_index'], exp_class_index)

        exp_num_dist = [12, 6, 8, 10, 12, 16, 8]
        self.assertEqual(obs['num_dist'], exp_num_dist)

        exp_mantel_r = [0.73244729118260765, 0.31157641757444593,
                        0.17627427296718071, None, None, None, None]
        self.compare_multiple_level_array(obs['mantel_r'], exp_mantel_r)

        # Test matplotlib Figure for a sane state.
        obs_fig = obs['correlogram_plot']
        obs_ax = obs_fig.get_axes()[0]
        self.assertEqual(obs_ax.get_title(), "Mantel Correlogram")
        self.assertEqual(obs_ax.get_xlabel(), "Distance class index")
        self.assertEqual(obs_ax.get_ylabel(), "Mantel correlation statistic")
        assert_almost_equal(obs_ax.get_xticks(), [0.57, 0.58, 0.59, 0.6,
                                                  0.61, 0.62, 0.63, 0.64, 0.65])
        assert_almost_equal(obs_ax.get_yticks(), [0.1, 0.2, 0.3, 0.4, 0.5,
                                                  0.6, 0.7, 0.8, 0.9])

        # Test p-values and corrected p-values.
        found_match = False
        for i in range(self.p_val_tests):
            obs = self.mc()
            p_vals = obs['mantel_p']
            corr_p_vals = obs['mantel_p_corr']
            self.assertEqual(len(p_vals), 7)
            self.assertEqual(p_vals[3:], [None, None, None, None])
            self.assertTrue(0.0 <= p_vals[0] <= 1.0)
            self.assertTrue(0.0 <= p_vals[1] <= 1.0)
            self.assertTrue(0.0 <= p_vals[2] <= 1.0)
            self.compare_multiple_level_array(corr_p_vals,
                                              [p_val * 3 if p_val is not None else None for p_val in p_vals])

            if (p_vals[0] >= 0 and p_vals[0] <= 0.01 and p_vals[1] > 0.01 and
                    p_vals[1] <= 0.1 and p_vals[2] > 0.1 and p_vals[2] <= 0.5):
                found_match = True
                break
        self.assertTrue(found_match)

    def test_call_small(self):
        """Test running a Mantel correlogram analysis on the smallest input."""
        # The expected output was verified with vegan's mantel correlogram
        # function.
        obs = self.small_mc()

        exp_method_name = 'Mantel Correlogram'
        self.assertEqual(obs['method_name'], exp_method_name)

        exp_class_index = [3.0, 5.0, 7.0]
        assert_almost_equal(obs['class_index'], exp_class_index)

        exp_num_dist = [2, 2, 2]
        self.assertEqual(obs['num_dist'], exp_num_dist)

        exp_mantel_r = [0.86602540378443871, None, None]
        self.compare_multiple_level_array(obs['mantel_r'], exp_mantel_r)

        # Test matplotlib Figure for a sane state.
        obs_fig = obs['correlogram_plot']
        obs_ax = obs_fig.get_axes()[0]
        self.assertEqual(obs_ax.get_title(), "Mantel Correlogram")
        self.assertEqual(obs_ax.get_xlabel(), "Distance class index")
        self.assertEqual(obs_ax.get_ylabel(), "Mantel correlation statistic")
        assert_almost_equal(obs_ax.get_xticks(), [2.85, 2.9, 2.95, 3., 3.05,
                                                  3.1, 3.15, 3.2])
        assert_almost_equal(obs_ax.get_yticks(), [0.82, 0.83, 0.84, 0.85,
                                                  0.86, 0.87, 0.88, 0.89, 0.9, 0.91])

        # Test p-values and corrected p-values.
        found_match = False
        for i in range(self.p_val_tests):
            obs = self.small_mc()
            p_vals = obs['mantel_p']
            corr_p_vals = obs['mantel_p_corr']
            self.assertEqual(len(p_vals), 3)
            self.assertEqual(p_vals[1:], [None, None])
            self.assertTrue(0.0 <= p_vals[0] <= 1.0)
            self.compare_multiple_level_array(corr_p_vals, p_vals)

            if p_vals[0] >= 0 and p_vals[0] <= 0.5:
                found_match = True
                break
        self.assertTrue(found_match)

    def test_find_distance_classes(self):
        """Test finding the distance classes a matrix's elements are in."""
        exp = (array([[-1, 0, 1], [0, -1, 2], [1, 2, -1]]),
               [3.0, 5.0, 7.0])
        obs = self.small_mc._find_distance_classes(
            self.small_mc.DistanceMatrices[1], 3)
        self.compare_multiple_level_array(obs, exp)

        exp = (array([[-1, 1, 2, 0, 0, 5, 7, 4, 6],
                      [1, -1, 0, 2, 3, 6, 6, 6, 4],
                      [2, 0, -1, 4, 5, 5, 7, 4, 6],
                      [0, 2, 4, -1, 3, 3, 3, 3, 2],
                      [0, 3, 5, 3, -1, 5, 7, 6, 6],
                      [5, 6, 5, 3, 5, -1, 5, 2, 5],
                      [7, 6, 7, 3, 7, 5, -1, 0, 0],
                      [4, 6, 4, 3, 6, 2, 0, -1, 0],
                      [6, 4, 6, 2, 6, 5, 0, 0, -1]]),
               [0.57381779, 0.60024231, 0.62666684, 0.65309137, 0.67951589,
                0.70594042, 0.73236494, 0.75878947])
        obs = self.mc._find_distance_classes(
            self.mc.DistanceMatrices[1], 8)
        self.compare_multiple_level_array(obs, exp)

    def test_find_distance_classes_variable_size_bins(self):
        """Test finding distance classes with variable-size bins."""
        # Single distance class.
        exp = (array([[-1, 0, 0], [0, -1, 0], [0, 0, -1]]), [5.0])
        obs = self.small_mc_var_bins._find_distance_classes(
            self.small_mc_var_bins.DistanceMatrices[1], 1)
        self.compare_multiple_level_array(obs, exp)

        # Multiple distance classes (even #).
        exp = (array([[-1, 0, 0], [0, -1, 1], [0, 1, -1]]), [3.5, 6.5])
        obs = self.small_mc_var_bins._find_distance_classes(
            self.small_mc_var_bins.DistanceMatrices[1], 2)
        self.compare_multiple_level_array(obs, exp)

        # Multiple distance classes (odd #).
        exp = (array([[-1, 0, 1], [0, -1, 2], [1, 2, -1]]),
               [2.0, 3.5, 6.5])
        obs = self.small_mc_var_bins._find_distance_classes(
            self.small_mc_var_bins.DistanceMatrices[1], 3)
        self.compare_multiple_level_array(obs, exp)

        # More classes than distances.
        exp = (array([[-1, 0, 1], [0, -1, 2], [1, 2, -1]]),
               [2.0, 3.5, 6.5, 8])
        obs = self.small_mc_var_bins._find_distance_classes(
            self.small_mc_var_bins.DistanceMatrices[1], 4)
        self.compare_multiple_level_array(obs, exp)

    def test_find_distance_classes_invalid_num_classes(self):
        """Test finding the distance classes for a bad number of classes."""
        self.assertRaises(ValueError, self.mc._find_distance_classes,
                          self.mc.DistanceMatrices[1], 0)
        self.assertRaises(ValueError, self.mc._find_distance_classes,
                          self.mc.DistanceMatrices[1], -1)

    def test_find_row_col_indices(self):
        """Test finds the row and col based on a flattened-list index."""
        obs = self.mc._find_row_col_indices(0)
        self.assertEqual(obs, (1, 0))

        obs = self.mc._find_row_col_indices(1)
        self.assertEqual(obs, (2, 0))

        obs = self.mc._find_row_col_indices(2)
        self.assertEqual(obs, (2, 1))

        obs = self.mc._find_row_col_indices(3)
        self.assertEqual(obs, (3, 0))

        obs = self.mc._find_row_col_indices(4)
        self.assertEqual(obs, (3, 1))

        obs = self.mc._find_row_col_indices(5)
        self.assertEqual(obs, (3, 2))

        obs = self.mc._find_row_col_indices(6)
        self.assertEqual(obs, (4, 0))

        self.assertRaises(IndexError, self.mc._find_row_col_indices, -1)

    def test_find_break_points(self):
        """Test finding equal-spaced breakpoints in a range."""
        exp = [-2.2204460492503131e-16, 1.0, 2.0, 3.0, 4.0, 5.0]
        obs = self.mc._find_break_points(0, 5, 5)
        assert_almost_equal(obs, exp)

        exp = [-2.0, -1.66666666667, -1.33333333333, -1.0]
        obs = self.mc._find_break_points(-2, -1, 3)
        assert_almost_equal(obs, exp)

        exp = [-1.0, -0.5, 0.0, 0.5, 1.0]
        obs = self.mc._find_break_points(-1, 1, 4)
        assert_almost_equal(obs, exp)

        exp = [-1.0, 1.0]
        obs = self.mc._find_break_points(-1, 1, 1)
        assert_almost_equal(obs, exp)

    def test_find_break_points_invalid_range(self):
        """Test finding breakpoints on an invalid range."""
        self.assertRaises(ValueError, self.mc._find_break_points, 1, 0, 5)
        self.assertRaises(ValueError, self.mc._find_break_points, 1, 1, 5)

    def test_find_break_points_invalid_num_classes(self):
        """Test finding breakpoints with an invalid number of classes."""
        self.assertRaises(ValueError, self.mc._find_break_points, 0, 1, 0)
        self.assertRaises(ValueError, self.mc._find_break_points, 0, 1, -1)

    def test_correct_p_values(self):
        """Test p-value correction for a small list of p-values."""
        exp = [0.003, 0.006, 0.003]
        obs = self.mc._correct_p_values([0.001, 0.002, 0.001])
        assert_almost_equal(obs, exp)

    def test_correct_p_values_all_None(self):
        """Test p-value correction for all None p-values."""
        exp = [None, None]
        obs = self.mc._correct_p_values([None, None])
        self.assertEqual(obs, exp)

    def test_correct_p_values_mixed(self):
        """Test p-value correction for mixture of None and valid p-values."""
        exp = [None, 0.008, 0.01, None]
        obs = self.mc._correct_p_values([None, 0.004, 0.005, None])
        self.assertEqual(obs, exp)

    def test_correct_p_values_no_change(self):
        """Test p-value correction where none is needed."""
        exp = [None, 0.008]
        obs = self.mc._correct_p_values([None, 0.008])
        self.assertEqual(obs, exp)
        exp = [0.007]
        obs = self.mc._correct_p_values([0.007])
        assert_almost_equal(obs, exp)

    def test_correct_p_values_large_correction(self):
        """Test p-value correction that exceeds 1.0."""
        exp = [1, None, 0.03, 0.03]
        obs = self.mc._correct_p_values([0.5, None, 0.01, 0.01])
        self.compare_multiple_level_array(obs, exp)

    def test_correct_p_values_empty(self):
        """Test p-value correction on empty list."""
        exp = []
        obs = self.mc._correct_p_values([])
        assert_almost_equal(obs, exp)

    def test_generate_correlogram(self):
        """Test creating a correlogram plot."""
        obs_fig = self.mc._generate_correlogram([0, 1, 2], [-0.9, 0, 0.9],
                                                [0.001, 0.1, 0.9])
        obs_ax = obs_fig.get_axes()[0]
        self.assertEqual(obs_ax.get_title(), "Mantel Correlogram")
        self.assertEqual(obs_ax.get_xlabel(), "Distance class index")
        self.assertEqual(obs_ax.get_ylabel(), "Mantel correlation statistic")
        assert_almost_equal(obs_ax.get_xticks(), [0., 0.5, 1., 1.5, 2.])
        assert_almost_equal(obs_ax.get_yticks(), [-1., -0.5, 0., 0.5, 1.])

    def test_generate_correlogram_empty(self):
        """Test creating a correlogram plot with no data."""
        obs_fig = self.mc._generate_correlogram([], [], [])
        obs_ax = obs_fig.get_axes()[0]
        self.assertEqual(obs_ax.get_title(), "Mantel Correlogram")
        self.assertEqual(obs_ax.get_xlabel(), "Distance class index")
        self.assertEqual(obs_ax.get_ylabel(), "Mantel correlation statistic")


class MantelTests(TestHelper):

    """Tests for the Mantel class."""

    def setUp(self):
        """Set up Mantel instances for use in tests."""
        super(MantelTests, self).setUp()

        # Create two small test distance matrices.
        sample_ids = ["S1", "S2", "S3"]
        m1 = array([[0, 1, 2], [1, 0, 3], [2, 3, 0]])
        m2 = array([[0, 2, 7], [2, 0, 6], [7, 6, 0]])
        m1_dm = DistanceMatrix(m1, sample_ids)
        m2_dm = DistanceMatrix(m2, sample_ids)

        self.small_mantel = Mantel(m1_dm, m2_dm, 'less')
        self.overview_mantel = Mantel(self.overview_dm, self.overview_dm,
                                      'greater')

    def test_DistanceMatrices_setter(self):
        """Test setting matrices using a valid number of distance matrices."""
        dms = [self.overview_dm, self.overview_dm]
        self.overview_mantel.DistanceMatrices = dms
        self.assertEqual(self.overview_mantel.DistanceMatrices, dms)

    def test_DistanceMatrices_setter_wrong_number(self):
        """Test setting an invalid number of distance matrices."""
        self.assertRaises(ValueError, setattr, self.overview_mantel,
                          'DistanceMatrices', [self.overview_dm])
        self.assertRaises(ValueError, setattr, self.overview_mantel,
                          'DistanceMatrices', [self.overview_dm, self.overview_dm,
                                               self.overview_dm])

    def test_DistanceMatrices_setter_too_small(self):
        """Test setting distance matrices that are too small."""
        self.assertRaises(ValueError, setattr, self.overview_mantel,
                          'DistanceMatrices', [self.single_ele_dm, self.single_ele_dm])

    def test_call_overview(self):
        """Runs mantel test on the overview dm when compared to itself.

        Expected R output:
            Mantel statistic r: 1
            Significance: 0.001

        Based on 999 permutations
        """
        expected_method_name = "Mantel"
        expected_p_value = 0.001
        expected_r_value = 1.0
        expected_perm_stats_len = 999
        expected_number_of_permutations = 999
        expected_tail_type = "greater"

        overview_mantel_output = self.overview_mantel(999)

        obs_method_name = overview_mantel_output['method_name']
        obs_num_permutations = overview_mantel_output['num_perms']
        obs_r_value = overview_mantel_output['r_value']
        obs_perm_stats_len = len(overview_mantel_output['perm_stats'])
        obs_tail_type = overview_mantel_output['tail_type']

        self.assertEqual(expected_method_name, obs_method_name)
        assert_almost_equal(expected_r_value, obs_r_value)
        assert_almost_equal(expected_perm_stats_len, obs_perm_stats_len)
        self.assertEqual(expected_number_of_permutations, obs_num_permutations)
        self.assertEqual(expected_tail_type, obs_tail_type)
        self.assertCorrectPValue(0, 0.006, self.overview_mantel, 999)

    def test_call_small(self):
        """Test one-sided mantel test (less) on small example dataset."""
        # This test output was verified by R (their mantel function does a
        # one-sided greater test, but I modified their output to do a one-sided
        # less test).
        results = self.small_mantel(999)

        self.assertEqual(results['method_name'], 'Mantel')
        self.assertEqual(results['num_perms'], 999)
        self.assertEqual(results['tail_type'], 'less')
        assert_almost_equal(results['r_value'], 0.755928946018)
        self.assertEqual(len(results['perm_stats']), 999)
        self.assertCorrectPValue(0.6, 1.0, self.small_mantel, 999)


class PartialMantelTests(TestHelper):

    """Tests for the PartialMantel class."""

    def setUp(self):
        """Set up PartialMantel instances for use in tests."""
        super(PartialMantelTests, self).setUp()

        # Test partial Mantel using the unifrac dm from the overview tutorial
        # as all three inputs (should be a small value).
        self.pm = PartialMantel(self.overview_dm, self.overview_dm,
                                self.overview_dm)

        # Just a small matrix that is easy to edit and observe.
        smpl_ids = ['s1', 's2', 's3']
        self.small_pm = PartialMantel(
            DistanceMatrix(array([[0, 1, 4], [1, 0, 3], [4, 3, 0]]), smpl_ids),
            DistanceMatrix(array([[0, 2, 5], [2, 0, 8], [5, 8, 0]]), smpl_ids),
            DistanceMatrix(array([[0, 9, 10], [9, 0, 2], [10, 2, 0]]),
                           smpl_ids))

        self.small_pm_diff = PartialMantel(
            DistanceMatrix(array([[0, 1, 4], [1, 0, 3], [4, 3, 0]]), smpl_ids),
            DistanceMatrix(array([[0, 20, 51], [20, 0, 888], [51, 888, 0]]),
                           smpl_ids),
            DistanceMatrix(array([[0, 9, 10], [9, 0, 2], [10, 2, 0]]),
                           smpl_ids))

        smpl_ids = ['s1', 's2', 's3', 's4', 's5']
        self.small_pm_diff2 = PartialMantel(
            DistanceMatrix(array([[0, 1, 2, 3, 1.4],
                                  [1, 0, 1.5, 1.6, 1.7],
                                  [2, 1.5, 0, 0.8, 1.9],
                                  [3, 1.6, 0.8, 0, 1.0],
                                  [1.4, 1.7, 1.9, 1.0, 0]]), smpl_ids),
            DistanceMatrix(array([[0, 1, 2, 3, 4.1],
                                  [1, 0, 5, 6, 7],
                                  [2, 5, 0, 8, 9],
                                  [3, 6, 8, 0, 10],
                                  [4.1, 7, 9, 10, 0]]), smpl_ids),
            DistanceMatrix(array([[0, 1, 2, 3, 4],
                                  [1, 0, 5, 6, 7],
                                  [2, 5, 0, 8, 9.1],
                                  [3, 6, 8, 0, 10],
                                  [4, 7, 9.1, 10, 0]]), smpl_ids))

    def test_DistanceMatrices_setter(self):
        """Test setting matrices using a valid number of distance matrices."""
        dms = [self.overview_dm, self.overview_dm, self.overview_dm]
        self.pm.DistanceMatrices = dms
        self.assertEqual(self.pm.DistanceMatrices, dms)

    def test_DistanceMatrices_setter_wrong_number(self):
        """Test setting an invalid number of distance matrices."""
        self.assertRaises(ValueError, setattr, self.pm,
                          'DistanceMatrices', [self.overview_dm])
        self.assertRaises(ValueError, setattr, self.pm,
                          'DistanceMatrices', [self.overview_dm, self.overview_dm])

    def test_DistanceMatrices_setter_too_small(self):
        """Test setting distance matrices that are too small."""
        self.assertRaises(ValueError, setattr, self.pm, 'DistanceMatrices',
                          [self.single_ele_dm, self.single_ele_dm, self.single_ele_dm])

    def test_call_small(self):
        """Test the running of partial Mantel analysis on small input."""
        obs = self.small_pm()
        exp_method_name = 'Partial Mantel'
        self.assertEqual(obs['method_name'], exp_method_name)

        exp_mantel_r = 0.99999999999999944
        assert_almost_equal(obs['mantel_r'], exp_mantel_r)
        # We're not testing that this p-value falls between a certain range
        # because this test has poor stability across platforms/numpy
        # configurations. Just make sure the p-value is between 0 and 1.
        self.assertTrue(0.0 <= obs['mantel_p'] <= 1.0)

        obs = self.small_pm_diff()
        exp_method_name = 'Partial Mantel'
        self.assertEqual(obs['method_name'], exp_method_name)

        exp_mantel_r = 0.99999999999999734
        assert_almost_equal(obs['mantel_r'], exp_mantel_r)
        self.assertCorrectPValue(0.25, 0.4, self.small_pm_diff,
                                 p_val_key='mantel_p')

        obs = self.small_pm_diff2()
        exp_method_name = 'Partial Mantel'
        self.assertEqual(obs['method_name'], exp_method_name)

        exp_mantel_r = -0.350624881409
        assert_almost_equal(obs['mantel_r'], exp_mantel_r)
        self.assertCorrectPValue(0.8, 1.0, self.small_pm_diff2,
                                 p_val_key='mantel_p')


class TopLevelTests(TestHelper):

    def setUp(self):
        pass

    def test_quantile(self):
        """checks for correct quantile statistic values"""

        # suffle the data to be sure, it is getting sorted
        sample_data = array(range(1, 11))
        shuffle(sample_data)

        # regular cases
        expected_output = [1.9, 2.8, 3.25, 5.5, 7.75, 7.93]
        list_of_quantiles = [0.1, 0.2, 0.25, 0.5, 0.75, 0.77]
        output = quantile(sample_data, list_of_quantiles)
        assert_almost_equal(expected_output, output)

        sample_data = array([42, 32, 24, 57, 15, 34, 83, 24, 60, 67, 55, 17,
                             83, 17, 80, 65, 14, 34, 39, 53])
        list_of_quantiles = [0.5]
        output = quantile(sample_data, list_of_quantiles)
        assert_almost_equal(output, median(sample_data))

        # quantiles must be between [0, 1]
        with self.assertRaises(AssertionError):
            output = quantile(sample_data, [0.1, 0.2, -0.1, 2, 0.3, 0.5])

        # quantiles must be a list or a numpy array
        with self.assertRaises(AssertionError):
            output = quantile(sample_data, 1)

        # the data must be a list or a numpy array
        with self.assertRaises(AssertionError):
            output = quantile(1, [0])

    def test__quantile(self):
        """checks for correct quantiles according to R. type 7 algorithm"""
        # regular cases
        sample_data = array(range(25, 42))
        assert_almost_equal(_quantile(sample_data, 0.5), median(sample_data))

        # sorted data is assumed for this function
        sample_data = sorted(
            array([0.17483293, 0.99891939, 0.81377467, 0.8137437,
                   0.51990174, 0.35521497, 0.98751461]))
        assert_almost_equal(_quantile(sample_data, 0.10), 0.283062154)


class PairedDifferenceTests(TestHelper):

    def setUp(self):
        self.personal_ids_to_state_values1 = \
            {'firmicutes-abundance':
             {'subject1': [0.45, 0.55],
              'subject2': [0.11, 0.52]},
             'bacteroidetes-abundance':
             {'subject1': [0.28, 0.21],
              'subject2': [0.11, 0.01]}
             }
        self.personal_ids_to_state_values2 = \
            {'firmicutes-abundance':
             {'subject1': [0.45, 0.55],
              'subject2': [0.11, None]},
             'bacteroidetes-abundance':
             {'subject1': [0.28, 0.21],
              'subject2': [0.11, 0.01]}
             }
        self.files_to_remove = []
        self.dirs_to_remove = []
        tmp_dir = get_qiime_temp_dir()
        self.test_out = mkdtemp(dir=tmp_dir,
                                prefix='qiime_paired_diff_tests_',
                                suffix='')
        self.dirs_to_remove.append(self.test_out)

    def tearDown(self):

        remove_files(self.files_to_remove)
        # remove directories last, so we don't get errors
        # trying to remove files which may be in the directories
        for d in self.dirs_to_remove:
            if exists(d):
                rmtree(d)

    def test_paired_difference_analyses(self):
        """paired_difference_analyses functions as expected
        """
        actual = paired_difference_analyses(
            self.personal_ids_to_state_values1,
            ['firmicutes-abundance',
             'bacteroidetes-abundance'],
            ['Pre', 'Post'],
            output_dir=self.test_out,
            ymin=0.0,
            ymax=1.0)
        self.assertTrue(exists(join(self.test_out,
                                    'paired_difference_comparisons.txt')))
        self.assertTrue(
            exists(join(self.test_out, 'firmicutes-abundance.pdf')))
        self.assertTrue(
            exists(join(self.test_out, 'bacteroidetes-abundance.pdf')))
        # three output paths returned
        self.assertEqual(len(actual[0]), 5)
        # expected t values returned, they should be less than (firmicutes) or
        # greater (bacteroidetes) than 2
        self.assertLess(abs(actual[1]['firmicutes-abundance'][4]), 2)
        self.assertLess(2, abs(actual[1]['bacteroidetes-abundance'][4]))

    def test_paired_difference_analyses_biom_output(self):
        """paired_difference_analyses generates correct biom tables
        """
        actual = paired_difference_analyses(
            self.personal_ids_to_state_values1,
            ['firmicutes-abundance',
             'bacteroidetes-abundance'],
            ['Pre', 'Post'],
            output_dir=self.test_out,
            ymin=0.0,
            ymax=1.0)
        biom_table_fp = join(self.test_out, 'differences.biom')
        self.assertTrue(exists(biom_table_fp))
        self.assertTrue(exists(join(self.test_out, 'differences_sids.txt')))
        with biom_open(biom_table_fp) as biom_file:
            table = Table.from_hdf5(biom_file)
        self.assertItemsEqual(table.ids(), ['subject1', 'subject2'])
        self.assertItemsEqual(table.ids(axis='observation'),
                              ['firmicutes-abundance', 'bacteroidetes-abundance'])
        assert_almost_equal(table
<<<<<<< HEAD
                            [table.getObservationIndex(
                                'firmicutes-abundance')]
                            [table.getSampleIndex('subject1')],
                            0.1, 2)
        assert_almost_equal(table
                            [table.getObservationIndex(
                                'bacteroidetes-abundance')]
                            [table.getSampleIndex('subject1')],
                            -0.07, 2)
        assert_almost_equal(table
                            [table.getObservationIndex(
                                'firmicutes-abundance')]
                            [table.getSampleIndex('subject2')],
                            0.41, 2)
        assert_almost_equal(table
                            [table.getObservationIndex(
                                'bacteroidetes-abundance')]
                            [table.getSampleIndex('subject2')],
                            -0.10, 2)
=======
                              [(table.index('firmicutes-abundance',
                                            axis='observation'),
                               table.index('subject1', axis='sample'))],
                              0.1, 2)
        assert_almost_equal(table
                              [(table.index('bacteroidetes-abundance',
                                            axis='observation'),
                              table.index('subject1', axis='sample'))],
                              -0.07, 2)
        assert_almost_equal(table
                              [(table.index('firmicutes-abundance',
                                            axis='observation'),
                              table.index('subject2', axis='sample'))],
                              0.41, 2)
        assert_almost_equal(table
                              [(table.index('bacteroidetes-abundance',
                                            axis='observation'),
                              table.index('subject2', axis='sample'))],
                              -0.10, 2)
>>>>>>> 76319497

        # missing data should raise ValueError
        self.assertRaises(ValueError, paired_difference_analyses,
                          self.personal_ids_to_state_values2,
                          ['firmicutes-abundance',
                           'bacteroidetes-abundance'],
                          ['Pre', 'Post'],
                          output_dir=self.test_out,
                          ymin=0.0,
                          ymax=1.0)

    def test_paired_difference_analyses_wo_ymin_ymax(self):
        """paired_difference_analyses functions as expected w/o ymin/ymax
        """
        # runs successfully with ymin/ymax
        actual = paired_difference_analyses(
            self.personal_ids_to_state_values1,
            ['firmicutes-abundance',
             'bacteroidetes-abundance'],
            ['Pre', 'Post'],
            output_dir=self.test_out,
            ymin=None,
            ymax=None)
        self.assertTrue(exists(join(self.test_out,
                                    'paired_difference_comparisons.txt')))
        self.assertTrue(
            exists(join(self.test_out, 'firmicutes-abundance.pdf')))
        self.assertTrue(
            exists(join(self.test_out, 'bacteroidetes-abundance.pdf')))
        # three output paths returned
        self.assertEqual(len(actual[0]), 5)
        # expected t values returned, they should be less than (firmicutes) or
        # greater (bacteroidetes) than 2
        self.assertLess(0, actual[1]['firmicutes-abundance'][4])
        self.assertLess(actual[1]['bacteroidetes-abundance'][4], 0)

    def test_paired_difference_analyses_analysis_cat_subset(self):
        """paired_difference_analyses fns w a subset of analysis categories
        """
        actual = paired_difference_analyses(
            self.personal_ids_to_state_values1,
            ['firmicutes-abundance'],
            ['Pre', 'Post'],
            output_dir=self.test_out,
            ymin=0.0,
            ymax=1.0)
        self.assertTrue(exists(join(self.test_out,
                                    'paired_difference_comparisons.txt')))
        self.assertTrue(
            exists(join(self.test_out, 'firmicutes-abundance.pdf')))
        self.assertFalse(
            exists(join(self.test_out, 'bacteroidetes-abundance.pdf')))
        # three output paths returned
        self.assertEqual(len(actual[0]), 4)
        # expected t values returned
        assert_almost_equal(actual[1]['firmicutes-abundance'][4], 1.645, 3)


class TestsHelper(TestCase):

    """Class with utility methods useful for other tests."""

    # How many times a p-value should be tested to fall in a given range
    # before failing the test.
    p_val_tests = 20

    def assertCorrectPValue(self, exp_min, exp_max, fn, args=None,
                            kwargs=None, p_val_idx=0):
        """Tests that the stochastic p-value falls in the specified range.

        Performs the test self.p_val_tests times and fails if the observed
        p-value does not fall into the specified range at least once. Each
        p-value is also tested that it falls in the range 0.0 to 1.0.

        This method assumes that fn is callable, and will unpack and pass args
        and kwargs to fn if they are provided. It also assumes that fn returns
        a single value (the p-value to be tested) or a tuple of results (any
        length greater than or equal to 1), with the p-value at position
        p_val_idx.

        This is primarily used for testing the Mantel and correlation_test
        functions.
        """

        found_match = False
        for i in range(self.p_val_tests):
            if args is not None and kwargs is not None:
                obs = fn(*args, **kwargs)
            elif args is not None:
                obs = fn(*args)
            elif kwargs is not None:
                obs = fn(**kwargs)
            else:
                obs = fn()

            try:
                p_val = float(obs)
            except TypeError:
                p_val = obs[p_val_idx]
            self.assertTrue(0.0 <= p_val <= 1.0)
            if p_val >= exp_min and p_val <= exp_max:
                found_match = True
                break
        self.assertTrue(found_match)


class TestsTests(TestCase):

    """Tests miscellaneous functions."""

    def test_tail(self):
        """tail should return x/2 if test is true; 1-(x/2) otherwise"""
        assert_allclose(tail(0.25, 'a' == 'a'), 0.25 / 2)
        assert_allclose(tail(0.25, 'a' != 'a'), 1 - (0.25 / 2))

    def test_fisher(self):
        """fisher results should match p 795 Sokal and Rohlf"""
        assert_allclose(fisher([0.073, 0.086, 0.10, 0.080, 0.060]),
                        0.0045957946540917905, atol=10e-7)

    def test_permute_2d(self):
        """permute_2d permutes rows and cols of a matrix."""
        a = reshape(arange(9), (3, 3))
        assert_allclose(permute_2d(a, [0, 1, 2]), a)
        assert_allclose(permute_2d(a, [2, 1, 0]),
                        array([[8, 7, 6], [5, 4, 3],
                               [2, 1, 0]]))
        assert_allclose(permute_2d(a, [1, 2, 0]),
                        array([[4, 5, 3], [7, 8, 6],
                               [1, 2, 0]]))


class GTests(TestCase):

    """Tests implementation of the G tests for fit and independence."""

    def test_G_2_by_2_2tailed_equal(self):
        """G_2_by_2 should return 0 if all cell counts are equal"""
        assert_allclose(0, G_2_by_2(1, 1, 1, 1, False, False)[0])
        assert_allclose(0, G_2_by_2(100, 100, 100, 100, False,
                                    False)[0])
        assert_allclose(0, G_2_by_2(100, 100, 100, 100, True,
                                    False)[0])

    def test_G_2_by_2_bad_data(self):
        """G_2_by_2 should raise ValueError if any counts are negative"""
        self.assertRaises(ValueError, G_2_by_2, 1, -1, 1, 1)

    def test_G_2_by_2_2tailed_examples(self):
        """G_2_by_2 values should match examples in Sokal & Rohlf"""
        # example from p 731, Sokal and Rohlf (1995)
        # without correction
        assert_allclose(G_2_by_2(12, 22, 16, 50, False, False)[0],
                        1.33249, 0.0001)
        assert_allclose(G_2_by_2(12, 22, 16, 50, False, False)[1],
                        0.24836, 0.0001)
        # with correction
        assert_allclose(G_2_by_2(12, 22, 16, 50, True, False)[0],
                        1.30277, 0.0001)
        assert_allclose(G_2_by_2(12, 22, 16, 50, True, False)[1],
                        0.25371, 0.0001)

    def test_G_2_by_2_1tailed_examples(self):
        """G_2_by_2 values should match values from codon_binding program"""
        # first up...the famous arginine case
        assert_allclose(G_2_by_2(36, 16, 38, 106), (29.111609, 0),
                        atol=10e-7)
        # then some other miscellaneous positive and negative values
        assert_allclose(
            G_2_by_2(0, 52, 12, 132), (-7.259930, 0.996474), atol=10e-7)
        assert_allclose(
            G_2_by_2(5, 47, 14, 130), (-0.000481, 0.508751), atol=10e-7)
        assert_allclose(
            G_2_by_2(5, 47, 36, 108), (-6.065167, 0.993106), atol=10e-7)

    def test_g_fit(self):
        """Test G fit is correct with and without Williams correction."""
        # test with williams correction
        data = [array(i) for i in [63, 31, 28, 12, 39, 16, 40, 12]]
        exp_G = 69.030858949133162 / 1.00622406639
        exp_p = 2.8277381487281706e-12
        obs_G, obs_p = g_fit(data, williams=True)
        assert_allclose(obs_G, exp_G)
        assert_allclose(obs_p, exp_p, atol=1e-7)
        # test with hand computed example and williams correction
        data = [array([75, 65, 48]), array([200]), array([10, 250, 13,
                                                          85])]
        exp_G = 85.90859811005285 / 1.0018930430667
        exp_p = 2.4012235241479195e-19
        obs_G, obs_p = g_fit(data, williams=True)
        assert_allclose(obs_G, exp_G)
        assert_allclose(obs_p, exp_p, atol=1e-7)
        # test without williams correction on another hand computed example
        data = [array([10, 12, 15, 7]), array([15, 12, 17, 18]),
                array([6, 9, 13])]
        exp_G = 1.6610421781232
        exp_p = 0.43582212499949591
        obs_G, obs_p = g_fit(data, williams=False)
        assert_allclose(obs_G, exp_G)
        assert_allclose(obs_p, exp_p, atol=1e-7)

    def test_williams_correction(self):
        """Test that the Williams correction is correctly computed."""
        n = 100
        a = 10
        G = 10.5783
        exp = 10.387855973813421
        assert_allclose(williams_correction(n, a, G), exp,
                        rtol=1e-5)
        # test with an example from Sokal and Rohlf pg 699
        n = 241
        a = 8
        G = 8.82396
        exp = 8.76938
        assert_allclose(williams_correction(n, a, G), exp,
                        rtol=1e-5)

    def test_safe_sum_p_log_p(self):
        """safe_sum_p_log_p should ignore zero elements, not raise error"""
        m = array([2, 4, 0, 8])
        self.assertEqual(safe_sum_p_log_p(m, 2), 2 * 1 + 4 * 2 + 8 * 3)


class StatTests(TestsHelper):

    """Tests that the t and z tests are implemented correctly"""

    def setUp(self):
        super(StatTests, self).setUp()

        self.x = [7.33, 7.49, 7.27, 7.93, 7.56, 7.81, 7.46, 6.94, 7.49, 7.44,
                  7.95, 7.47, 7.04, 7.10, 7.64]
        self.y = [7.53, 7.70, 7.46, 8.21, 7.81, 8.01, 7.72, 7.13, 7.68, 7.66,
                  8.11, 7.66, 7.20, 7.25, 7.79]

    def test_t_paired_2tailed(self):
        """t_paired should match values from Sokal & Rohlf p 353"""
        x, y = self.x, self.y
        # check value of t and the probability for 2-tailed
        assert_allclose(t_paired(y, x)[0], 19.7203, 1e-4)
        assert_allclose(t_paired(y, x)[1], 1.301439e-11, 1e-4)

    def test_t_paired_no_variance(self):
        """t_paired should return None if lists are invariant"""
        x = [1, 1, 1]
        y = [0, 0, 0]
        assert_allclose(t_paired(x, x), (nan, nan))
        assert_allclose(t_paired(x, y), (nan, nan))

    def test_t_paired_1tailed(self):
        """t_paired should match pre-calculated 1-tailed values"""
        x, y = self.x, self.y
        # check probability for 1-tailed low and high
        assert_allclose(
            t_paired(y, x, "low")[1], 1 - (1.301439e-11 / 2), 1e-4)
        assert_allclose(
            t_paired(x, y, "high")[1], 1 - (1.301439e-11 / 2), 1e-4)
        assert_allclose(
            t_paired(y, x, "high")[1], 1.301439e-11 / 2, 1e-4)
        assert_allclose(
            t_paired(x, y, "low")[1], 1.301439e-11 / 2, 1e-4)

    def test_t_paired_specific_difference(self):
        """t_paired should allow a specific difference to be passed"""
        x, y = self.x, self.y
        # difference is 0.2, so test should be non-significant if 0.2 passed
        self.assertFalse(t_paired(y, x, exp_diff=0.2)[0] > 1e-10)
        # same, except that reversing list order reverses sign of difference
        self.assertFalse(t_paired(x, y, exp_diff=-0.2)[0] > 1e-10)
        # check that there's no significant difference from the true mean
        assert_allclose(
            t_paired(y, x, exp_diff=0.2)[1], 1, 1e-4)

    def test_t_paired_bad_data(self):
        """t_paired should raise ValueError on lists of different lengths"""
        self.assertRaises(ValueError, t_paired, self.y, [1, 2, 3])

    def test_t_two_sample(self):
        """t_two_sample should match example on p.225 of Sokal and Rohlf"""
        I = array([7.2, 7.1, 9.1, 7.2, 7.3, 7.2, 7.5])
        II = array([8.8, 7.5, 7.7, 7.6, 7.4, 6.7, 7.2])
        assert_allclose(t_two_sample(I, II, 'two-sided'),
                        (-0.1184, 0.45385 * 2),
                        atol=10e-3)

    def test_t_two_sample_no_variance(self):
        """t_two_sample should properly handle lists that are invariant"""
        # By default should return (None, None) to mimic R's t.test.
        x = array([1, 1., 1])
        y = array([0, 0, 0.0])
        self.assertEqual(t_two_sample(x, x), (nan, nan))
        self.assertEqual(t_two_sample(x, y), (nan, nan))

        # Should still receive (nan, nan) if the lists have no variance and
        # have the same single value.
        self.assertEqual(t_two_sample(x, x), (nan, nan))
        self.assertEqual(t_two_sample(x, [1, 1]), (nan, nan))

    def test_t_one_sample(self):
        """t_one_sample results should match those from R"""
        x = array(range(-5, 5))
        y = array(range(-1, 10))
        assert_allclose(t_one_sample(x), (-0.5222, 0.6141), atol=10e-3)
        assert_allclose(t_one_sample(y), (4, 0.002518), atol=10e-3)
        # do some one-tailed tests as well
        assert_allclose(t_one_sample(y, tails='low'), (4, 0.9987), atol=10e-3)
        assert_allclose(
            t_one_sample(y, tails='high'), (4, 0.001259), atol=10e-3)

    def test_t_two_sample_switch(self):
        """t_two_sample should call t_one_observation if 1 item in sample."""
        sample = array([4.02, 3.88, 3.34, 3.87, 3.18])
        x = array([3.02])
        assert_allclose(t_two_sample(x, sample), (-1.5637254, 0.1929248))
        assert_allclose(t_two_sample(sample, x), (-1.5637254, 0.1929248))

        # can't do the test if both samples have single item
        assert_allclose(t_two_sample(x, x), (nan, nan))

        # Test special case if t=0.
        assert_allclose(t_two_sample([2], [1, 2, 3]), (0.0, 1.0))
        assert_allclose(t_two_sample([1, 2, 3], [2]), (0.0, 1.0))

    def test_t_one_observation(self):
        """t_one_observation should match p. 228 of Sokal and Rohlf"""
        sample = array([4.02, 3.88, 3.34, 3.87, 3.18])
        x = 3.02
        # note that this differs after the 3rd decimal place from what's in
        # the book, because Sokal and Rohlf round their intermediate steps...
        assert_allclose(t_one_observation(x, sample), (-1.5637254, 0.1929248))

    def test_t_one_observation_no_variance(self):
        """t_one_observation should correctly handle an invariant list."""
        sample = array([1.0, 1.0, 1.0])

        assert_allclose(t_one_observation(1, sample), (nan, nan))
        assert_allclose(t_one_observation(2, sample, exp_diff=3), (nan, nan))
        assert_allclose(t_one_observation(2, sample, tails='low'), (nan, nan))

    def test_mc_t_two_sample(self):
        """Test gives correct results with valid input data."""
        # Verified against R's t.test() and Deducer::perm.t.test().

        # With numpy array as input.
        exp = (-0.11858541225631833, 0.90756579317867436)
        I = array([7.2, 7.1, 9.1, 7.2, 7.3, 7.2, 7.5])
        II = array([8.8, 7.5, 7.7, 7.6, 7.4, 6.7, 7.2])
        obs = mc_t_two_sample(I, II)
        assert_allclose(obs[:2], exp)
        self.assertEqual(len(obs[2]), 999)
        self.assertCorrectPValue(0.8, 0.9, mc_t_two_sample, [I, II],
                                 p_val_idx=3)

        # With python list as input.
        exp = (-0.11858541225631833, 0.90756579317867436)
        I = [7.2, 7.1, 9.1, 7.2, 7.3, 7.2, 7.5]
        II = [8.8, 7.5, 7.7, 7.6, 7.4, 6.7, 7.2]
        obs = mc_t_two_sample(I, II)
        assert_allclose(obs[:2], exp)
        self.assertEqual(len(obs[2]), 999)
        self.assertCorrectPValue(0.8, 0.9, mc_t_two_sample, [I, II],
                                 p_val_idx=3)

        exp = (-0.11858541225631833, 0.45378289658933718)
        obs = mc_t_two_sample(I, II, tails='low')
        assert_allclose(obs[:2], exp)
        self.assertEqual(len(obs[2]), 999)
        self.assertCorrectPValue(0.4, 0.47, mc_t_two_sample, [I, II],
                                 {'tails': 'low'}, p_val_idx=3)

        exp = (-0.11858541225631833, 0.54621710341066287)
        obs = mc_t_two_sample(I, II, tails='high', permutations=99)
        assert_allclose(obs[:2], exp)
        self.assertEqual(len(obs[2]), 99)
        self.assertCorrectPValue(0.4, 0.62, mc_t_two_sample, [I, II],
                                 {'tails': 'high', 'permutations': 99},
                                 p_val_idx=3)

        exp = (-2.8855783649036986, 0.99315596652421401)
        obs = mc_t_two_sample(I, II, tails='high',
                              permutations=99, exp_diff=1)
        assert_allclose(obs[:2], exp)
        self.assertEqual(len(obs[2]), 99)
        self.assertCorrectPValue(0.55, 0.99, mc_t_two_sample, [I, II],
                                 {'tails': 'high', 'permutations': 99,
                                  'exp_diff': 1}, p_val_idx=3)

    def test_mc_t_two_sample_unbalanced_obs(self):
        """Test gives correct results with unequal number of obs per sample."""
        # Verified against R's t.test() and Deducer::perm.t.test().
        exp = (-0.10302479888889175, 0.91979753020527177)
        I = array([7.2, 7.1, 9.1, 7.2, 7.3, 7.2])
        II = array([8.8, 7.5, 7.7, 7.6, 7.4, 6.7, 7.2])
        obs = mc_t_two_sample(I, II)
        assert_allclose(obs[:2], exp)
        self.assertEqual(len(obs[2]), 999)
        self.assertCorrectPValue(0.8, 0.9, mc_t_two_sample, [I, II],
                                 p_val_idx=3)

    def test_mc_t_two_sample_single_obs_sample(self):
        """Test works correctly with one sample having a single observation."""
        sample = array([4.02, 3.88, 3.34, 3.87, 3.18])
        x = array([3.02])
        exp = (-1.5637254, 0.1929248)
        obs = mc_t_two_sample(x, sample)
        assert_allclose(obs[:2], exp, atol=1e-6)
        assert_allclose(len(obs[2]), 999)
        self.assertTrue(0.0 <= obs[3] <= 1.0)

        # Test the case where we can have no variance in the permuted lists.
        x = array([1, 1, 2])
        y = array([1])
        exp = (-0.5, 0.666666666667)
        obs = mc_t_two_sample(x, y)
        assert_allclose(obs[:2], exp)
        assert_allclose(len(obs[2]), 999)
        self.assertTrue(0.0 <= obs[3] <= 1.0)

    def test_mc_t_two_sample_no_perms(self):
        """Test gives empty permutation results if no perms are given."""
        exp = (-0.11858541225631833, 0.90756579317867436, [], nan)
        I = array([7.2, 7.1, 9.1, 7.2, 7.3, 7.2, 7.5])
        II = array([8.8, 7.5, 7.7, 7.6, 7.4, 6.7, 7.2])
        obs = mc_t_two_sample(I, II, permutations=0)
        assert_allclose(obs[0], exp[0])
        assert_allclose(obs[1], exp[1])
        self.assertEqual(obs[2], exp[2])
        assert_allclose(obs[3], exp[3])

    def test_mc_t_two_sample_no_mc(self):
        """Test no MC stats if initial t-test is bad."""
        x = array([1, 1, 1])
        y = array([0, 0, 0])
        self.assertEqual(mc_t_two_sample(x, y), (nan, nan, [], nan))

    def test_mc_t_two_sample_no_variance(self):
        """Test input with no variance. Should match Deducer::perm.t.test."""
        x = array([1, 1, 1])
        y = array([2, 2, 2])

        exp = (nan, nan)
        obs = mc_t_two_sample(x, y, permutations=1000)
        self.assertEqual(obs[:2], exp)

    def test_mc_t_two_sample_no_permuted_variance(self):
        """Test with chance of getting no variance with some perms."""
        # Verified against R's t.test() and Deducer::perm.t.test().
        x = array([1, 1, 2])
        y = array([2, 2, 1])

        exp = (-0.70710678118654791, 0.51851851851851838)
        obs = mc_t_two_sample(x, y, permutations=1000)

        assert_allclose(obs[:2], exp)
        self.assertEqual(len(obs[2]), 1000)
        self.assertCorrectPValue(0.90, 1.0, mc_t_two_sample, [x, y],
                                 {'permutations': 1000}, p_val_idx=3)

    def test_mc_t_two_sample_invalid_input(self):
        """Test fails on various invalid input."""
        # self.assertRaises(ValueError, mc_t_two_sample, [1, 2, 3],
        #                   [4., 5., 4.], tails='foo')
        # self.assertRaises(ValueError, mc_t_two_sample, [1, 2, 3],
        #                   [4., 5., 4.], permutations=-1)
        self.assertRaises(ValueError, mc_t_two_sample, [1], [4.])
        self.assertRaises(ValueError, mc_t_two_sample, [1, 2], [])

    def test_permute_observations(self):
        """Test works correctly on small input dataset."""
        I = [10, 20., 1]
        II = [2, 4, 5, 7]
        obs = _permute_observations(I, II, 1)
        self.assertEqual(len(obs[0]), 1)
        self.assertEqual(len(obs[1]), 1)
        self.assertEqual(len(obs[0][0]), len(I))
        self.assertEqual(len(obs[1][0]), len(II))
        assert_allclose(sorted(concatenate((obs[0][0],
                                            obs[1][0]))),
                        sorted(I + II))

    def test_tail(self):
        """tail should return prob/2 if test is true, or 1-(prob/2) if false
        """
        assert_allclose(tail(0.25, True), 0.125)
        assert_allclose(tail(0.25, False), 0.875)
        assert_allclose(tail(1, True), 0.5)
        assert_allclose(tail(1, False), 0.5)
        assert_allclose(tail(0, True), 0)
        assert_allclose(tail(0, False), 1)


class CorrelationTests(TestsHelper):

    """Tests of correlation coefficients and Mantel test."""

    def setUp(self):
        """Sets up variables used in the tests."""
        super(CorrelationTests, self).setUp()

        # For testing spearman and correlation_test using method='spearman'.
        # Taken from the Spearman wikipedia article. Also used for testing
        # Pearson (verified with R).
        self.data1 = [106, 86, 100, 101, 99, 103, 97, 113, 112, 110]
        self.data2 = [7, 0, 27, 50, 28, 29, 20, 12, 6, 17]

        # For testing spearman.
        self.a = [1, 2, 4, 3, 1, 6, 7, 8, 10, 4]
        self.b = [2, 10, 20, 1, 3, 7, 5, 11, 6, 13]
        self.c = [7, 1, 20, 13, 3, 57, 5, 121, 2, 9]
        self.r = (1.7, 10, 20, 1.7, 3, 7, 5, 11, 6.5, 13)
        self.x = (1, 2, 4, 3, 1, 6, 7, 8, 10, 4, 100, 2, 3, 77)

        # Ranked copies for testing spearman.
        self.b_ranked = [2, 7, 10, 1, 3, 6, 4, 8, 5, 9]
        self.c_ranked = [5, 1, 8, 7, 3, 9, 4, 10, 2, 6]

        # silence the warnings that will tests for correlation_test
        filterwarnings('ignore', category=RuntimeWarning)

    def test_mantel(self):
        """mantel should be significant for same matrix, not for random"""
        a = reshape(arange(25), (5, 5))
        a = tril(a) + tril(a).T
        fill_diagonal(a, 0)
        b = a.copy()
        # closely related -- should be significant
        self.assertCorrectPValue(0.0, 0.049, mantel, (a, b, 1000))

        c = reshape(ones(25), (5, 5))
        c[0, 1] = 3.0
        c[1, 0] = 3.0
        fill_diagonal(c, 0)
        # not related -- should not be significant
        self.assertCorrectPValue(0.06, 1.0, mantel, (a, c, 1000))

    def test_mantel_test_one_sided_greater(self):
        """Test one-sided mantel test (greater)."""
        # This test output was verified by R (their mantel function does a
        # one-sided greater test).
        m1 = array([[0, 1, 2], [1, 0, 3], [2, 3, 0]])
        m2 = array([[0, 2, 7], [2, 0, 6], [7, 6, 0]])
        p, stat, perms = mantel_t(m1, m1, 999, alt='greater')
        assert_allclose(stat, 1.0)
        self.assertEqual(len(perms), 999)

        self.assertCorrectPValue(0.09, 0.25, mantel_t, (m1, m1, 999),
                                 {'alt': 'greater'})

        p, stat, perms = mantel_t(m1, m2, 999, alt='greater')
        assert_allclose(stat, 0.755928946018)
        self.assertEqual(len(perms), 999)
        self.assertCorrectPValue(0.2, 0.5, mantel_t, (m1, m2, 999),
                                 {'alt': 'greater'})

    def test_mantel_test_one_sided_less(self):
        """Test one-sided mantel test (less)."""
        # This test output was verified by R (their mantel function does a
        # one-sided greater test, but I modified their output to do a one-sided
        # less test).
        m1 = array([[0, 1, 2], [1, 0, 3], [2, 3, 0]])
        m2 = array([[0, 2, 7], [2, 0, 6], [7, 6, 0]])
        m3 = array([[0, 0.5, 0.25], [0.5, 0, 0.1], [0.25, 0.1, 0]])
        p, stat, perms = mantel_t(m1, m1, 999, alt='less')
        assert_allclose(p, 1.0)
        assert_allclose(stat, 1.0)
        self.assertEqual(len(perms), 999)

        p, stat, perms = mantel_t(m1, m2, 999, alt='less')
        assert_allclose(stat, 0.755928946018)
        self.assertEqual(len(perms), 999)
        self.assertCorrectPValue(0.6, 1.0, mantel_t, (m1, m2, 999),
                                 {'alt': 'less'})

        p, stat, perms = mantel_t(m1, m3, 999, alt='less')
        assert_allclose(stat, -0.989743318611)
        self.assertEqual(len(perms), 999)
        self.assertCorrectPValue(0.1, 0.25, mantel_t, (m1, m3, 999),
                                 {'alt': 'less'})

    def test_mantel_test_two_sided(self):
        """Test two-sided mantel test."""
        # This test output was verified by R (their mantel function does a
        # one-sided greater test, but I modified their output to do a two-sided
        # test).
        m1 = array([[0, 1, 2], [1, 0, 3], [2, 3, 0]])
        m2 = array([[0, 2, 7], [2, 0, 6], [7, 6, 0]])
        m3 = array([[0, 0.5, 0.25], [0.5, 0, 0.1], [0.25, 0.1, 0]])
        p, stat, perms = mantel_t(m1, m1, 999, alt='two sided')
        assert_allclose(stat, 1.0)
        self.assertEqual(len(perms), 999)
        self.assertCorrectPValue(0.20, 0.45, mantel_t, (m1, m1, 999),
                                 {'alt': 'two sided'})

        p, stat, perms = mantel_t(m1, m2, 999, alt='two sided')
        assert_allclose(stat, 0.755928946018)
        self.assertEqual(len(perms), 999)
        self.assertCorrectPValue(0.6, 0.75, mantel_t, (m1, m2, 999),
                                 {'alt': 'two sided'})

        p, stat, perms = mantel_t(m1, m3, 999, alt='two sided')
        assert_allclose(stat, -0.989743318611)
        self.assertEqual(len(perms), 999)
        self.assertCorrectPValue(0.2, 0.45, mantel_t, (m1, m3, 999),
                                 {'alt': 'two sided'})

    def test_mantel_test_invalid_distance_matrix(self):
        """Test mantel test with invalid distance matrix."""
        # Single asymmetric, non-hollow distance matrix.
        self.assertRaises(ValueError, mantel_t, array([[1, 2], [3, 4]]),
                          array([[0, 0], [0, 0]]), 999)

        # Two asymmetric distance matrices.
        self.assertRaises(ValueError, mantel_t, array([[0, 2], [3, 0]]),
                          array([[0, 1], [0, 0]]), 999)

    def test_mantel_test_invalid_input(self):
        """Test mantel test with invalid input."""
        self.assertRaises(ValueError, mantel_t, array([[1]]),
                          array([[1]]), 999, alt='foo')
        self.assertRaises(ValueError, mantel_t, array([[1]]),
                          array([[1, 2], [3, 4]]), 999)
        self.assertRaises(ValueError, mantel_t, array([[1]]),
                          array([[1]]), 0)
        self.assertRaises(ValueError, mantel_t, array([[1]]),
                          array([[1]]), -1)

    def test_is_symmetric_and_hollow(self):
        """Should correctly test for symmetry and hollowness of dist mats."""
        self.assertTrue(is_symmetric_and_hollow(array([[0, 1], [1, 0]])))
        self.assertTrue(is_symmetric_and_hollow(matrix([[0, 1], [1, 0]])))
        self.assertTrue(is_symmetric_and_hollow(matrix([[0.0, 0],
                                                        [0.0, 0]])))
        self.assertTrue(not is_symmetric_and_hollow(
            array([[0.001, 1], [1, 0]])))
        self.assertTrue(not is_symmetric_and_hollow(
            array([[0, 1.1], [1, 0]])))
        self.assertTrue(not is_symmetric_and_hollow(
            array([[0.5, 1.1], [1, 0]])))

    def test_flatten_lower_triangle(self):
        """Test flattening various dms' lower triangulars."""
        self.assertEqual(_flatten_lower_triangle(
            array([[8]])), [])
        self.assertEqual(_flatten_lower_triangle(
            array([[1, 2], [3, 4]])), [3])
        self.assertEqual(_flatten_lower_triangle(
            array([[1, 2, 3], [4, 5, 6], [7, 8, 9]])), [4, 7, 8])

    def test_pearson(self):
        """Test pearson correlation method on valid data."""
        # This test output was verified by R.
        assert_allclose(pearson([1, 2], [1, 2]), 1.0)
        assert_allclose(pearson([1, 2, 3], [1, 2, 3]), 1.0)
        assert_allclose(pearson([1, 2, 3], [1, 2, 4]), 0.9819805)

    def test_pearson_invalid_input(self):
        """Test running pearson on bad input."""
        self.assertRaises(ValueError, pearson, [1.4, 2.5], [5.6, 8.8, 9.0])
        self.assertRaises(ValueError, pearson, [1.4], [5.6])

    def test_spearman(self):
        """Test the spearman function with valid input."""
        # One vector has no ties.
        exp = 0.3719581
        obs = spearman(self.a, self.b)
        assert_allclose(obs, exp)

        # Both vectors have no ties.
        exp = 0.2969697
        obs = spearman(self.b, self.c)
        assert_allclose(obs, exp)

        # Both vectors have ties.
        exp = 0.388381
        obs = spearman(self.a, self.r)
        assert_allclose(obs, exp)

        exp = -0.17575757575757578
        obs = spearman(self.data1, self.data2)
        assert_allclose(obs, exp)

    def test_spearman_no_variation(self):
        """Test the spearman function with a vector having no variation."""
        exp = nan
        obs = spearman([1, 1, 1], [1, 2, 3])
        assert_allclose(obs, exp)

    def test_spearman_ranked(self):
        """Test the spearman function with a vector that is already ranked."""
        exp = 0.2969697
        obs = spearman(self.b_ranked, self.c_ranked)
        assert_allclose(obs, exp)

    def test_spearman_one_obs(self):
        """Test running spearman on a single observation."""
        self.assertRaises(ValueError, spearman, [1.0], [5.0])

    def test_spearman_invalid_input(self):
        """Test the spearman function with invalid input."""
        self.assertRaises(ValueError, spearman, [], [])
        self.assertRaises(ValueError, spearman, self.a, [])

    def test_correlation_test_pearson(self):
        """Test correlation_t using pearson on valid input."""
        # These results were verified with R.
        # Test with non-default confidence level and permutations.
        obs = correlation_t(self.data1, self.data2, method='pearson',
                            confidence_level=0.90, permutations=990)
        assert_allclose(obs[:2], (-0.03760147,
                                  0.91786297277172868), atol=10e-7)
        self.assertEqual(len(obs[2]), 990)
        for r in obs[2]:
            self.assertTrue(r >= -1.0 and r <= 1.0)
        self.assertCorrectPValue(0.9, 0.93, correlation_t,
                                 (self.data1, self.data2),
                                 {'method': 'pearson',
                                  'confidence_level': 0.90,
                                  'permutations': 990},
                                 p_val_idx=3)
        assert_allclose(obs[4], (-0.5779077, 0.5256224))

        # Test with non-default tail type.
        obs = correlation_t(self.data1, self.data2, method='pearson',
                            confidence_level=0.90, permutations=990,
                            tails='low')
        assert_allclose(obs[:2], (-0.03760147,
                                  0.45893148638586434), atol=10e-7)
        self.assertEqual(len(obs[2]), 990)
        for r in obs[2]:
            self.assertTrue(r >= -1.0 and r <= 1.0)
        self.assertCorrectPValue(0.41, 0.46, correlation_t,
                                 (self.data1, self.data2),
                                 {'method': 'pearson',
                                  'confidence_level': 0.90,
                                  'permutations': 990,
                                  'tails': 'low'},
                                 p_val_idx=3)
        assert_allclose(obs[4], (-0.5779077, 0.5256224))

    def test_correlation_test_spearman(self):
        """Test correlation_t using spearman on valid input."""
        # This example taken from Wikipedia page:
        # http://en.wikipedia.org/wiki/Spearman's_rank_correlation_coefficient
        obs = correlation_t(self.data1, self.data2, method='spearman',
                            tails='high')
        assert_allclose(obs[:2], (-0.17575757575757578,
                                  0.686405827612))
        self.assertEqual(len(obs[2]), 999)
        for rho in obs[2]:
            self.assertTrue(rho >= -1.0 and rho <= 1.0)
        self.assertCorrectPValue(0.67, 0.7, correlation_t,
                                 (self.data1, self.data2),
                                 {'method': 'spearman',
                                  'tails': 'high'},
                                 p_val_idx=3)
        assert_allclose(obs[4], (-0.7251388558041697,
                                 0.51034422964834503))

        # The p-value is off because the example uses a one-tailed test, while
        # we use a two-tailed test. Someone confirms the answer that we get
        # here for a two-tailed test:
        # http://stats.stackexchange.com/questions/22816/calculating-p-value-
        #     for-spearmans-rank-correlation-coefficient-example-on-wikip
        obs = correlation_t(self.data1, self.data2, method='spearman',
                            tails='two-sided')
        assert_allclose(obs[:2], (-0.17575757575757578,
                                  0.62718834477648433))
        self.assertEqual(len(obs[2]), 999)
        for rho in obs[2]:
            self.assertTrue(rho >= -1.0 and rho <= 1.0)
        self.assertCorrectPValue(0.60, 0.64, correlation_t,
                                 (self.data1, self.data2),
                                 {'method': 'spearman', 'tails': 'two-sided'},
                                 p_val_idx=3)
        assert_allclose(obs[4], (-0.7251388558041697,
                                 0.51034422964834503))

    def test_correlation_test_invalid_input(self):
        """Test correlation_t using invalid input."""
        self.assertRaises(ValueError, correlation_t, self.data1, self.data2,
                          method='foo')
        # self.assertRaises(ValueError, correlation_t, self.data1, self.data2,
        #                   tails='foo')
        self.assertRaises(ValueError, correlation_t, self.data1, self.data2,
                          permutations=-1)
        self.assertRaises(ValueError, correlation_t, self.data1, self.data2,
                          confidence_level=-1)
        self.assertRaises(ValueError, correlation_t, self.data1, self.data2,
                          confidence_level=1.1)
        self.assertRaises(ValueError, correlation_t, self.data1, self.data2,
                          confidence_level=0)
        self.assertRaises(ValueError, correlation_t, self.data1, self.data2,
                          confidence_level=0.0)
        self.assertRaises(ValueError, correlation_t, self.data1, self.data2,
                          confidence_level=1)
        self.assertRaises(ValueError, correlation_t, self.data1, self.data2,
                          confidence_level=1.0)

    def test_correlation_test_no_permutations(self):
        """Test correlation_t with no permutations."""
        # These results were verified with R.
        exp = (-0.2581988897471611, 0.7418011102528389, [], None,
               (-0.97687328610475876, 0.93488023560400879))
        obs = correlation_t([1, 2, 3, 4], [1, 2, 1, 1], permutations=0)
        assert_allclose(obs[0], exp[0])
        assert_allclose(obs[1], exp[1])
        assert_allclose(obs[2], exp[2])
        self.assertEqual(obs[3], exp[3])
        assert_allclose(obs[4], exp[4])

    def test_correlation_test_perfect_correlation(self):
        """Test correlation_t with perfectly-correlated input vectors."""
        # These results were verified with R.
        obs = correlation_t([1, 2, 3, 4], [1, 2, 3, 4])
        assert_allclose(obs[:2], (1.0, 0.0))
        self.assertEqual(len(obs[2]), 999)
        for r in obs[2]:
            self.assertTrue(r >= -1.0 and r <= 1.0)
        self.assertCorrectPValue(0.06, 0.09, correlation_t,
                                 ([1, 2, 3, 4], [1, 2, 3, 4]),
                                 p_val_idx=3)
        assert_allclose(obs[4], (0.99999999999998879, 1.0))

    def test_correlation_test_small_obs(self):
        """Test correlation_t with a small number of observations."""
        # These results were verified with R.
        obs = correlation_t([1, 2, 3], [1, 2, 3])
        assert_allclose(obs[:2], (1.0, 0))
        self.assertEqual(len(obs[2]), 999)
        for r in obs[2]:
            self.assertTrue(r >= -1.0 and r <= 1.0)
        self.assertCorrectPValue(0.3, 0.4, correlation_t,
                                 ([1, 2, 3], [1, 2, 3]),
                                 p_val_idx=3)
        self.assertEqual(obs[4], (None, None))

        obs = correlation_t([1, 2, 3], [1, 2, 3], method='spearman')
        assert_allclose(obs[:2], (1.0, 0))
        self.assertEqual(len(obs[2]), 999)
        for r in obs[2]:
            self.assertTrue(r >= -1.0 and r <= 1.0)
        self.assertCorrectPValue(0.3, 0.4, correlation_t,
                                 ([1, 2, 3], [1, 2, 3]),
                                 {'method': 'spearman'}, p_val_idx=3)
        self.assertEqual(obs[4], (None, None))

    def test_mw_test(self):
        """mann-whitney test results should match Sokal & Rohlf"""
        # using Sokal and Rolhf and R wilcox.test
        # x <- c(104, 109, 112, 114, 116, 118, 118, 119, 121, 123, 125, 126,
        #        126, 128, 128, 128)
        # y <- c(100, 105, 107, 107, 108, 111, 116, 120, 121, 123)
        # wilcox.test(x,y)
        # W = 123.5, p-value = 0.0232
        x = [104, 109, 112, 114, 116, 118, 118, 119, 121, 123, 125, 126, 126,
             128, 128, 128]
        y = [100, 105, 107, 107, 108, 111, 116, 120, 121, 123]
        u, p = mw_t(x, y, continuity=True, two_sided=True)
        # a return of 123.5 would also be okay, there is a consensus to use the
        # smaller U statistic, but the probability calculated from each is the
        # same
        self.assertTrue(u == 36.5 or u == 123.5)
        assert_allclose(p, .0232, rtol=1e-3)

    def test_mw_boot(self):
        """excercising the Monte-carlo variant of mann-whitney"""
        x = [104, 109, 112, 114, 116, 118, 118, 119, 121, 123, 125, 126, 126,
             128, 128, 128]
        y = [100, 105, 107, 107, 108, 111, 116, 120, 121, 123]
        u, p = mw_boot(x, y, 10)
        self.assertTrue(u == 36.5 or u == 123.5)
        self.assertTrue(0 <= p <= 0.5)

    def test_kendall(self):
        """tests new kendall tau implamentation, returns tau, prob"""
        # test from pg. 594 Sokal and Rohlf, Box 15.7
        v1 = [8.7, 8.5, 9.4, 10, 6.3, 7.8, 11.9, 6.5, 6.6, 10.6, 10.2, 7.2,
              8.6, 11.1, 11.6]
        v2 = [5.95, 5.65, 6.00, 5.70, 4.70, 5.53, 6.40, 4.18, 6.15, 5.93, 5.70,
              5.68, 6.13, 6.30, 6.03]
        obs_tau = kendall(v1, v2)
        obs_prob = kendall_pval(obs_tau, len(v1))
        exp_tau = 0.49761335152811925
        exp_prob = 0.0097188572446995618
        assert_allclose(obs_tau, exp_tau)
        assert_allclose(obs_prob, exp_prob)
        # random vectors checked against scipy. v1 has 33 ties, v2 32
        v1 = array(
            [1.2, 9.7, 8.8, 1.7, 8.6, 9.9, 6.8, 7.3, 5.5, 5.4, 8.3,
             3.6, 7.5, 2., 9.3, 5.1, 8.4, 0.3, 8.2, 2.4, 9.8, 8.5,
             2.1, 6., 1.8, 3.7, 1.4, 4.6, 7.6, 5.2, 0.9, 5.2, 4.7,
             2.9, 5., 6.9, 1.3, 6.7, 5.2, 2.4, 6.9, 2., 7.4, 0.4,
             8.2, 9.5, 2.9, 5.7, 2.4, 8.8, 1.6, 3.5, 5.1, 3.6, 3.3,
             7.5, 0.9, 9.3, 5.4, 6.9, 9.3, 2.3, 1.9, 8.1, 3.2, 4.2,
             8.7, 3., 9.8, 5.3, 6.2, 4.8, 9., 2.8, 5.5, 8.4, 4.1,
             5.6, 5.4, 6.9, 3.8, 2.7, 0.3, 3.9, 8.2, 6.6, 1.9, 3.9,
             2., 4.4, 0.8, 6.5, 4.8, 1.5, 9.9, 9.1, 9.9, 6.2, 2.9,
             2.])
        v2 = array([6.6, 8.6, 3.9, 6.1, 0.9, 8.4, 10., 3.3, 0.4,
                    3.9, 7.6, 8.2, 8.6, 3., 6.9, 0.6, 8.4, 8.1,
                    6.3, 0.5, 5.2, 6.4, 8., 9.9, 1.2, 6.7, 8.4,
                    2.7, 8.4, 4.1, 4.6, 5.1, 5.2, 5.3, 2.2, 2.2,
                    4.3, 7.1, 1.4, 6.6, 7.6, 4.5, 7.8, 3.5, 7.1,
                    0.6, 4.6, 3.2, 2.2, 0.2, 3.9, 5.9, 7.7, 8.8,
                    1.3, 5.1, 5.6, 8.3, 8.8, 1.7, 5.2, 6.9, 1.3,
                    1.4, 4.9, 9.4, 2.3, 3.7, 9.1, 3.4, 1.6, 4.1,
                    9.7, 2.8, 9.9, 0.5, 2., 2.7, 3.3, 2.4, 3.6,
                    7.9, 6.5, 7., 4.2, 1.8, 1.6, 1.9, 5.5, 0.,
                    1.4, 2.2, 7.2, 8.2, 1.1, 2.5, 5.3, 0.2, 9., 0.2])
        exp_tau, exp_prob = (0.024867511238807951, 0.71392573687923555)
        obs_tau = kendall(v1, v2)
        obs_prob = kendall_pval(obs_tau, len(v1))
        assert_allclose(obs_tau, exp_tau)
        assert_allclose(obs_prob, exp_prob)


class TestDistMatrixPermutationTest(TestCase):

    """Tests of distance_matrix_permutation_test"""

    def setUp(self):
        """sets up variables for testing"""
        self.matrix = array(
            [[1, 2, 3, 4], [5, 6, 7, 8], [9, 10, 11, 12], [13, 14, 15, 16]])
        self.cells = [(0, 1), (1, 3)]
        self.cells2 = [(0, 2), (2, 3)]

    def test_ANOVA_one_way(self):
        """ANOVA one way returns same values as ANOVA on a stats package
        """
        g1 = array([10.0, 11.0, 10.0, 5.0, 6.0])
        g2 = array([1.0, 2.0, 3.0, 4.0, 1.0, 2.0])
        g3 = array([6.0, 7.0, 5.0, 6.0, 7.0])
        i = [g1, g2, g3]
        F, pval = ANOVA_one_way(i)

        assert_allclose(F, 18.565450643776831)
        assert_allclose(pval, 0.00015486238993089464)

    def test_kruskal_wallis(self):
        """Test kruskal_wallis on Sokal & Rohlf Box 13.6 dataset"""
        d_control = [75, 67, 70, 75, 65, 71, 67, 67, 76, 68]
        d_2_gluc = [57, 58, 60, 59, 62, 60, 60, 57, 59, 61]
        d_2_fruc = [58, 61, 56, 58, 57, 56, 61, 60, 57, 58]
        d_1_1 = [58, 59, 58, 61, 57, 56, 58, 57, 57, 59]
        d_2_sucr = [62, 66, 65, 63, 64, 62, 65, 65, 62, 67]
        data = [d_control, d_2_gluc, d_2_fruc, d_1_1, d_2_sucr]
        kw_stat, pval = kruskal_wallis(data)
        assert_allclose(kw_stat, 38.436807439)
        assert_allclose(pval, 9.105424085598766e-08)
        # test using a random data set against scipy
        x_0 = array([0, 0, 0, 31, 12, 0, 25, 26, 775, 13])
        x_1 = array([14, 15, 0, 15, 12, 13])
        x_2 = array([0, 0, 0, 55, 92, 11, 11, 11, 555])
        # kruskal(x_0, x_1, x_2) = (0.10761259465923653, 0.94761564440615031)
        exp = (0.10761259465923653, 0.94761564440615031)
        obs = kruskal_wallis([x_0, x_1, x_2])
        assert_allclose(obs, exp)


class PvalueTests(TestCase):

    '''Test that the methods for handling Pvalues return the results we expect.

    Note: eps is being set lower on some of these because Sokal and Rohlf
    provide only ~5 sig figs and our integrals diverge by that much or more.
    '''

    def setUp(self):
        '''Nothing needed for all tests.'''
        pass

    def test_fdr_correction(self):
        """Test that the fdr_correction works as anticipated."""
        pvals = array([.1, .7, .5, .3, .9])
        exp = array([.5, .7 * 5 / 4., .5 * 5 / 3., .3 * 5 / 2., .9])
        obs = fdr_correction(pvals)
        assert_allclose(obs, exp)

    def test_benjamini_hochberg_step_down(self):
        """Test that the BH step down procedure behaves as it does in R."""
        # r values
        # q = c(0.64771481,  0.93517796,  0.7169902 ,  0.18223457,  0.26918556,
        #  0.1450153 ,  0.22448242,  0.74723508,  0.89061034,  0.74007906)
        # p.adjust(q, method='BH')
        #  [1] 0.9340439 0.9351780 0.9340439 0.6729639 0.6729639 0.6729639
        #      0.6729639
        #  [8] 0.9340439 0.9351780 0.9340439
        pvals = array([0.64771481, 0.93517796, 0.7169902, 0.18223457,
                       0.26918556, 0.1450153, 0.22448242, 0.74723508,
                       0.89061034, 0.74007906])
        exp = array([0.9340439, 0.9351780, 0.9340439, 0.6729639, 0.6729639,
                     0.6729639, 0.6729639, 0.9340439, 0.9351780, 0.9340439])
        obs = benjamini_hochberg_step_down(pvals)
        assert_allclose(obs, exp)
        # example 2
        pvals = array([1.32305426, 1.9345059, 0.87129877, 1.89957702,
                       1.85712616, 0.68757988, 0.41248969, 0.20751712,
                       1.97658599, 1.06209437])
        exp = array([1., 1., 1., 1., 1., 1., 1., 1., 1., 1.])
        obs = benjamini_hochberg_step_down(pvals)
        assert_allclose(obs, exp)

    def test_bonferroni_correction(self):
        """Test that Bonferroni correction behaves correctly."""
        pvals = array([.1, .7, .5, .3, .9])
        exp = pvals * 5.
        obs = bonferroni_correction(pvals)
        assert_allclose(obs, exp)

    def test_fisher_z_transform(self):
        '''Test Fisher Z transform is correct.'''
        r = .657
        exp = .5 * log(1.657 / .343)
        obs = fisher_z_transform(r)
        assert_allclose(exp, obs)
        r = 1
        obs = fisher_z_transform(r)
        assert_allclose(obs, nan)
        r = -1
        obs = fisher_z_transform(r)
        assert_allclose(obs, nan)
        r = -5.6
        obs = fisher_z_transform(r)
        assert_allclose(obs, nan)
        # from sokal and rohlf pg 575
        r = .972
        obs = fisher_z_transform(r)
        exp = 2.12730
        assert_allclose(exp, obs, rtol=1e-4)

    def test_z_transform_pval(self):
        '''Test that pval associated with Fisher Z is correct.'''
        r = .6
        n = 100
        obs = z_transform_pval(r, n)
        exp = 3.4353390341723208e-09
        assert_allclose(exp, obs)
        r = .5
        n = 3
        obs = z_transform_pval(r, n)
        assert_allclose(obs, nan)

    def test_inverse_fisher_z_transform(self):
        '''Test that Fisher's Z transform is computed correctly.'''
        z = .65
        exp = 0.5716699660851171
        obs = inverse_fisher_z_transform(z)
        assert_allclose(exp, obs)

    def test_fisher_population_correlation(self):
        '''Test that the population rho and homogeneity coeff are correct.'''
        # note: the error tolerances are lower than they would normally be
        # because sokal and rolhf don't give many significant figures
        # example from Sokal and Rohlf Biometry pg. 580 - 582
        rs = array([.29, .7, .58, .56, .55, .67, .65, .61, .64, .56])
        ns = array([100, 46, 28, 74, 33, 27, 52, 26, 20, 17])
        zbar = .615268
        X2 = 15.26352
        pop_r = .547825
        hval = chi2prob(X2, len(ns) - 1)
        obs_p_rho, obs_hval = fisher_population_correlation(rs, ns)
        assert_allclose(obs_p_rho, pop_r, rtol=1e-5)
        assert_allclose(obs_hval, hval, rtol=1e-5)
        # test with nans
        rs = array(
            [.29, .7, nan, .58, .56, .55, .67, .65, .61, .64, .56])
        ns = array([100, 46, 400, 28, 74, 33, 27, 52, 26, 20, 17])
        obs_p_rho, obs_hval = fisher_population_correlation(rs, ns)
        assert_allclose(obs_p_rho, pop_r, rtol=1e-5)
        assert_allclose(obs_hval, hval, rtol=1e-5)
        # test with short vectors
        rs = [.6, .5, .4, .6, .7]
        ns = [10, 12, 42, 11, 3]
        obs_p_rho, obs_hval = fisher_population_correlation(rs, ns)
        assert_allclose(obs_p_rho, nan)
        assert_allclose(obs_hval, nan)
        # test with data with rs >1
        rs = [.6, .5, .4, 1.4]
        ns = [10, 50, 100, 10]
        self.assertRaises(ValueError, fisher_population_correlation, rs, ns)

    def test_assign_correlation_pval(self):
        '''Test that correlation pvalues are assigned correctly with each meth.
        '''
        # test with parametric t distribution, use example from Sokal and Rohlf
        # Biometry pg 576.
        r = .86519
        n = 12
        ts = 5.45618  # only 5 sig figs in sokal and rohlf
        exp = tprob(ts, n - 2, tails='two-sided')
        obs = assign_correlation_pval(r, n, 'parametric_t_distribution')
        assert_allclose(exp, obs, rtol=1e-5)
        # test with too few samples
        n = 3
        self.assertRaises(ValueError, assign_correlation_pval, r, n,
                          'parametric_t_distribution')
        # test with fisher_z_transform
        r = .29
        n = 100
        z = 0.29856626366017841  # .2981 in biometry
        exp = z_transform_pval(z, n)
        obs = assign_correlation_pval(r, n, 'fisher_z_transform')
        assert_allclose(exp, obs, rtol=1e-5)
        r = .61
        n = 26
        z = 0.70892135942740819  # .7089 in biometry
        exp = z_transform_pval(z, n)
        obs = assign_correlation_pval(r, n, 'fisher_z_transform')
        assert_allclose(exp, obs, rtol=1e-5)
        # prove that we can have specify the other options, and as long as we
        # dont have bootstrapped selected we are fine.
        v1 = array([10, 11, 12])
        v2 = array([10, 14, 15])
        obs = assign_correlation_pval(r, n, 'fisher_z_transform',
                                      permutations=1000, perm_test_fn=pearson,
                                      v1=v1, v2=v2)
        assert_allclose(exp, obs)
        # test with bootstrapping, seed for reproducibility.
        seed(0)
        v1 = array([54, 71, 60, 54, 42, 64, 43, 89, 96, 38])
        v2 = array([79, 52, 56, 92, 7, 8, 2, 83, 77, 87])
        # c = corrcoef(v1,v2)[0][1]
        exp = .357
        obs = assign_correlation_pval(0.33112494, 20000, 'bootstrapped',
                                      permutations=1000, perm_test_fn=pearson,
                                      v1=v1, v2=v2)
        assert_allclose(exp, obs)
        # make sure it throws an error
        self.assertRaises(ValueError, assign_correlation_pval, 7, 20000,
                          'bootstrapped', perm_test_fn=pearson, v1=None, v2=v2)
        # test that it does properly with kendall
        exp = kendall_pval(r, n)
        obs = assign_correlation_pval(r, n, 'kendall')
        assert_allclose(exp, obs)

    def test_cscore(self):
        '''Test cscore is calculated correctly.'''
        # test using example from Stone and Roberts pg 75
        v1 = array([1, 0, 0, 0, 1, 1, 0, 1, 0, 1])
        v2 = array([1, 1, 1, 0, 1, 0, 1, 1, 1, 0])
        obs = cscore(v1, v2)
        exp = 8
        self.assertEqual(obs, exp)
        # test using examples verified in ecosim
        v1 = array([4, 6, 12, 13, 14, 0, 0, 0, 14, 11, 9, 6, 0, 1, 1, 0, 0,
                    4])
        v2 = array([4, 0, 0, 113, 1, 2, 20, 0, 1, 0, 19, 16, 0, 13, 6, 0, 5,
                    4])
        # from R
        # library(vegan)
        # library(bipartite)
        # m = matrix(c(4,6,12,13,14,0,0,0,14,11,9,6,0,1,1,0,0,4,4,0,0,113,1,2,
        #              20,0,1,0,19,16,0,13,6,0,5,4), 18,2)
        # C.score(m, normalise=FALSE)
        exp = 9
        obs = cscore(v1, v2)
        self.assertEqual(obs, exp)


class DistributionTests(TestCase):
    '''Test that the distributions from scipy are perfoming as we expect.'''

    def setUp(self):
        '''Nothing needed for all tests.'''
        pass

    def test_normal_probability_distribution(self):
        '''Test that the normal probability distribution performs correctly.'''
        # test against R
        # library('stats')
        # pnorm(4.5, mean = 0, sd=1, lower.tail=TRUE)
        # 0.9999966
        p = normprob(4.5, direction='low', mean=0, std=1)
        assert_allclose(p, 0.9999966)
        # pnorm(-14.5, mean = -5, sd=20, lower.tail=FALSE)
        # 0.3173935
        p = normprob(-14.5, direction='two-sided', mean=-5, std=20)
        assert_allclose(p, 0.3173935*2)
        # > pnorm(4.5, mean = 0, sd=1, lower.tail=FALSE)
        # [1] 3.397673e-06
        p = normprob(4.5, direction='high', mean=0, std=1)
        assert_allclose(p, 3.397673e-06)
        p = normprob(4.5, direction='two-sided', mean=0, std=1)
        assert_allclose(p, 3.397673e-06*2)
        # test that a ValueError is correctly raised
        self.assertRaises(ValueError, normprob, 4.5, direction='dne')

    def test_chi2_probability_distribution(self):
        '''Test that chi2 probability distribution performs correctly.'''
        # test against R
        # library('stats')
        # pchisq(13.4, 4, lower.tail=TRUE)
        # 0.990522
        p = chi2prob(13.4, 4, direction='low')
        assert_allclose(p, 0.990522)
        # > pchisq(13.4, 4, lower.tail=FALSE)
        # [1] 0.009478022
        p = chi2prob(13.4, 4, direction='high')
        assert_allclose(p, 0.009478022)
        # test when we have a negative chi2 stat
        p = chi2prob(-10, 5, direction='high')
        assert_allclose(p, nan)
        # test another value
        # > pchisq(45, 35)
        # [1] 0.8800662
        p = chi2prob(45, 35, direction='low')
        assert_allclose(p, 0.8800662)
        # test that a ValueError is correctly raised
        self.assertRaises(ValueError, chi2prob, 4.5, 3, direction='dne')

    def test_t_probability_distribution(self):
        '''Test that the t probability distribution performs correctly.'''
        # test against R
        # library('stats')
        # pt(2.5, 10, lower.tail=TRUE)
        # 0.9842766
        t = tprob(2.5, 10, tails='low')
        assert_allclose(t, 0.9842766, atol=1e-7)
        # pt(2.5, 10, lower.tail=FALSE)
        # 0.01572342
        t = tprob(2.5, 10, tails='high')
        assert_allclose(t, 0.01572342, atol=1e-7)
        # both tails
        t = tprob(2.5, 10, tails='two-sided')
        assert_allclose(t, 2*0.01572342, atol=1e-7)
        # > pt(-6.7,2)
        # [1] 0.01077945
        t = tprob(-6.7, 2, tails='two-sided')
        assert_allclose(t, 2*0.01077945, atol=1e-7)
        # test that a ValueError is correctly raised
        self.assertRaises(ValueError, tprob, 4.5, 3, tails='dne')

    def test_f_probability_distribution(self):
        '''Test that the f probability distribution performs correctly.'''
        # test against R
        # library('stats')
        # pf(4.5, 3, 5)
        # 0.9305489
        p = fprob(4.5, 3, 5, direction='low')
        assert_allclose(p, 0.9305489, atol=1e-7)
        p = fprob(4.5, 3, 5, direction='high')
        assert_allclose(p, 1 - 0.9305489, atol=1e-7)
        # pf(33.5, 2, 5)
        # 0.9987292
        p = fprob(33.5, 2, 5, direction='low')
        assert_allclose(p, 0.9987292, atol=1e-7)
        # test when we have a negative f stat
        p = fprob(-10, 5, 6, direction='high')
        assert_allclose(p, nan)
        # test that a ValueError is correctly raised
        self.assertRaises(ValueError, fprob, 4.5, 3, 5, direction='dne')

if __name__ == "__main__":
    main()<|MERGE_RESOLUTION|>--- conflicted
+++ resolved
@@ -31,12 +31,8 @@
 
 from itertools import izip
 from types import StringType, ListType, FloatType, TupleType
-<<<<<<< HEAD
-from biom.parse import parse_biom_table
-=======
 from biom import Table
 from biom.util import biom_open
->>>>>>> 76319497
 
 from qiime.stats import (all_pairs_t_test, _perform_pairwise_tests,
                          CorrelationStats,
@@ -362,11 +358,7 @@
 
     def test_perform_pairwise_tests_too_few_obs(self):
         """Test on dataset w/ too few observations."""
-<<<<<<< HEAD
-        exp = [['foo', 'bar', nan, nan, nan, nan, nan], 
-=======
         exp = [['foo', 'bar', nan, nan, nan, nan, nan],
->>>>>>> 76319497
                ['foo', 'baz', -7.794228634059948, 0.008032650971672552,
                 0.016065301943345104, nan, nan],
                ['bar', 'baz', -2.598076211353316, 0.060844967173160069,
@@ -532,7 +524,6 @@
 
 
 class MantelCorrelogramTests(TestHelper):
-
     """Tests for the MantelCorrelogram class."""
 
     def setUp(self):
@@ -1165,27 +1156,6 @@
         self.assertItemsEqual(table.ids(axis='observation'),
                               ['firmicutes-abundance', 'bacteroidetes-abundance'])
         assert_almost_equal(table
-<<<<<<< HEAD
-                            [table.getObservationIndex(
-                                'firmicutes-abundance')]
-                            [table.getSampleIndex('subject1')],
-                            0.1, 2)
-        assert_almost_equal(table
-                            [table.getObservationIndex(
-                                'bacteroidetes-abundance')]
-                            [table.getSampleIndex('subject1')],
-                            -0.07, 2)
-        assert_almost_equal(table
-                            [table.getObservationIndex(
-                                'firmicutes-abundance')]
-                            [table.getSampleIndex('subject2')],
-                            0.41, 2)
-        assert_almost_equal(table
-                            [table.getObservationIndex(
-                                'bacteroidetes-abundance')]
-                            [table.getSampleIndex('subject2')],
-                            -0.10, 2)
-=======
                               [(table.index('firmicutes-abundance',
                                             axis='observation'),
                                table.index('subject1', axis='sample'))],
@@ -1205,7 +1175,6 @@
                                             axis='observation'),
                               table.index('subject2', axis='sample'))],
                               -0.10, 2)
->>>>>>> 76319497
 
         # missing data should raise ValueError
         self.assertRaises(ValueError, paired_difference_analyses,
