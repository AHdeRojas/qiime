--- conflicted
+++ resolved
@@ -13,16 +13,11 @@
 
 from shutil import rmtree
 from os.path import exists, join
-<<<<<<< HEAD
 from tempfile import mkstemp , mkdtemp
 
-from cogent.util.unit_test import TestCase, main
 from cogent.util.misc import remove_files
-=======
 from unittest import TestCase, main
 from numpy.testing import assert_almost_equal
-from cogent.util.misc import remove_files, create_dir
->>>>>>> 456a355b
 from biom.parse import parse_biom_table
 from qiime.util import get_qiime_temp_dir
 from qiime.map_reads_to_reference import (
