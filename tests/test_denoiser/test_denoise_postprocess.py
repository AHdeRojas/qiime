#!/usr/bin/env python

"""tests for denoiser_postprocess functions
"""

__author__ = "Jens Reeder"
__copyright__ = "Copyright 2011, The QIIME Project"
# remember to add yourself if you make changes
__credits__ = ["Jens Reeder", "Rob Knight"]
__license__ = "GPL"
__version__ = "1.8.0-dev"
__maintainer__ = "Jens Reeder"
__email__ = "jens.reeder@gmail.com"

<<<<<<< HEAD
from os import remove, rmdir
from tempfile import mkdtemp

from cogent.util.unit_test import TestCase, main
=======
from os import remove, rmdir, mkdir
from unittest import TestCase, main
from qiime.util import get_tmp_filename
>>>>>>> 456a355b

# import as _main to not interfere with TestCase.main
from qiime.denoiser.denoise_postprocess import extract_read_to_sample_mapping,\
    combine_mappings


class DenoiserTests(TestCase):

    def setUp(self):
        self.tmp_dir = None

    def tearDown(self):
        """remove tmp files"""

        if self.tmp_dir:
            remove(self.tmp_dir + "denoised_otu_map.txt")
            remove(self.tmp_dir + "denoised_all.fasta")
            rmdir(self.tmp_dir)

    def test_extract_read_to_sample_mapping(self):
        """extract_read_to_sample_mapping pulls info from label line"""

        labels = [
            'S160_1 E86FECS01DW5V4 orig_bc=CAGTACGATCTT new_bc=CAGTACGATCTT bc_diffs=0',
            'S160_2 E86FECS01DW5V5 orig_bc=CAGTACGATCTT new_bc=CAGTACGATCTT bc_diffs=0']

        expected = {'E86FECS01DW5V4': 'S160_1',
                    'E86FECS01DW5V5': 'S160_2'}

        self.assertEqual(extract_read_to_sample_mapping(labels),
                         expected)

    def test_combine_mappings(self):
        """combine_mappings works as expected"""

        self.tmp_dir = mkdtemp(dir="./", suffix="/")

        combine_mappings(
            fasta,
            denoiser_mapping,
            denoised_seqs,
            otu_picker_map,
            self.tmp_dir)

        observed_otu_map = "".join(
            list(open(self.tmp_dir + "/denoised_otu_map.txt")))

        expected_otu_map = """1:\tS1_1\tS1_2\tS2_4\tS2_5
2:\tS2_3\tS1_6
"""
        self.assertEqual(observed_otu_map, expected_otu_map)

        observed_fasta = "".join(
            list(open(self.tmp_dir + "/denoised_all.fasta")))
        expected_fasta = """>S1_1 Read1
AAA
>S1_2 Read2
TTT
>S2_3 Read3
GGG
"""
        self.assertEqual(observed_fasta, expected_fasta)


fasta = """>S1_1 Read1
AAA
>S1_2 Read2
TTT
>S2_3 Read3
GGG
>S2_4 Read4
GG
>S2_5 Read5
TTT
>S1_6 Read6
AA""".split("\n")

denoised_seqs = """>Read1
AAA
>Read2
TTT
>Read3
GGG""".split("\n")

denoiser_mapping = """Read1:\tRead4\tRead5
Read2:
Read3:\tRead6""".split("\n")

otu_picker_map = """1: Read1 Read2
2: Read3""".split("\n")


if __name__ == "__main__":
    main()<|MERGE_RESOLUTION|>--- conflicted
+++ resolved
@@ -12,16 +12,9 @@
 __maintainer__ = "Jens Reeder"
 __email__ = "jens.reeder@gmail.com"
 
-<<<<<<< HEAD
 from os import remove, rmdir
 from tempfile import mkdtemp
-
-from cogent.util.unit_test import TestCase, main
-=======
-from os import remove, rmdir, mkdir
 from unittest import TestCase, main
-from qiime.util import get_tmp_filename
->>>>>>> 456a355b
 
 # import as _main to not interfere with TestCase.main
 from qiime.denoiser.denoise_postprocess import extract_read_to_sample_mapping,\
