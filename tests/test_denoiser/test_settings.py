#!/usr/bin/env python

"""test the denoiser settings
"""

__author__ = "Jens Reeder"
__copyright__ = "Copyright 2011, The QIIME Project"
# remember to add yourself if you make changes
__credits__ = ["Jens Reeder", "Rob Knight", "Jai Ram Rideout"]
__license__ = "GPL"
__version__ = "1.8.0-dev"
__maintainer__ = "Jens Reeder"
__email__ = "jens.reeder@gmail.com"

from os import access, X_OK, R_OK
from os.path import exists
from subprocess import Popen, PIPE, STDOUT
<<<<<<< HEAD
from unittest import TestCase, main
from bipy.app.util import which
=======
from cogent.util.unit_test import TestCase, main
from skbio.app.util import which
>>>>>>> 2ef69b78
from qiime.util import load_qiime_config, which
from qiime.denoiser.utils import get_flowgram_ali_exe


class DenoiserTests(TestCase):

    def test_cluster_jobs_script(self):
        """cluster_jobs_fp is set to a good value"""

        qiime_config = load_qiime_config()
        submit_script = qiime_config['cluster_jobs_fp']

        if (submit_script):
            full_path = which(submit_script)
            if full_path:
                submit_script = full_path
            self.assertTrue(exists(submit_script),
                            "cluster_jobs_fp is not set to a valid path in qiime config: %s" % submit_script)
            # check if executable
            self.assertTrue(access(submit_script, X_OK),
                            "cluster_jobs_fp is not executable: %s" % submit_script)
        else:
            # Can't run in parallel, but not a critical error
            pass

    def test_denoiser_min_per_core(self):
        """denoiser_min_per_core is set to a good value"""

        qiime_config = load_qiime_config()
        min_per_core = qiime_config['denoiser_min_per_core']
        if (min_per_core):
            self.assertTrue(int(min_per_core) > 0)
        else:
            self.fail('denoiser_min_per_core not defined in qiime_config.')

    def test_denoise_worker(self):
        """denoiser_worker.py is where it belongs and is callable."""
        DENOISE_WORKER = "denoiser_worker.py"

        self.assertTrue(which(DENOISE_WORKER) is not None,
                        "%s is not accessible via the PATH environment "
                        "variable." % DENOISE_WORKER)

        # test if its callable and actually works
        command = "%s -h" % DENOISE_WORKER
        proc = Popen(command, shell=True, universal_newlines=True,
                     stdout=PIPE, stderr=STDOUT)

        if (proc.wait() != 0):
            self.fail("Calling %s failed. Check permissions and that it is in fact an executable."
                      % DENOISE_WORKER)

        result = proc.stdout.read()
        # check that the help string looks correct
        self.assertTrue(result.startswith("Usage"))

    def test_flowgramAli_bin(self):
        """Check if we have a working FlowgramAligner"""
        ali_exe = get_flowgram_ali_exe()

        self.assertTrue(which(ali_exe) is not None, "The alignment program %s "
                        "is not accessible via the PATH environment variable."
                        % ali_exe)

        # test if its callable and actually works
        command = "%s -h" % ali_exe
        proc = Popen(command, shell=True, universal_newlines=True,
                     stdout=PIPE, stderr=STDOUT)

        if (proc.wait() != 0):
            self.fail("Calling %s failed. Check permissions and that it is in fact an executable."
                      % ali_exe)

        result = proc.stdout.read()
        # check that the help string looks correct
        self.assertTrue(result.startswith("Usage"))


if __name__ == "__main__":
    main()<|MERGE_RESOLUTION|>--- conflicted
+++ resolved
@@ -15,13 +15,8 @@
 from os import access, X_OK, R_OK
 from os.path import exists
 from subprocess import Popen, PIPE, STDOUT
-<<<<<<< HEAD
 from unittest import TestCase, main
-from bipy.app.util import which
-=======
-from cogent.util.unit_test import TestCase, main
 from skbio.app.util import which
->>>>>>> 2ef69b78
 from qiime.util import load_qiime_config, which
 from qiime.denoiser.utils import get_flowgram_ali_exe
 
