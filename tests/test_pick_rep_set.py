--- conflicted
+++ resolved
@@ -16,12 +16,7 @@
 
 from cogent import LoadSeqs
 from cogent.util.misc import remove_files
-<<<<<<< HEAD
-from cogent.util.unit_test import TestCase, main
-=======
 from unittest import TestCase, main
-from qiime.util import get_tmp_filename
->>>>>>> 456a355b
 from qiime.pick_rep_set import (RepSetPicker, GenericRepSetPicker, first_id,
                                 first, random_id, longest_id, unique_id_map, label_to_name,
                                 make_most_abundant, MinimalFastaParser, ReferenceRepSetPicker)
