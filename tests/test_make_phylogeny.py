#!/usr/bin/env python

"""Tests of code for building tree from aligned sequences"""

__author__ = "Rob Knight"
__copyright__ = "Copyright 2011, The QIIME Project"
# remember to add yourself if you make changes
__credits__ = ["Rob Knight"]
__license__ = "GPL"
__version__ = "1.8.0-dev"
__maintainer__ = "Justin Kuczynski"
__email__ = "justinak@gmail.com"

from os import remove

from cogent import LoadSeqs, DNA
<<<<<<< HEAD
from cogent.util.unit_test import TestCase, main

import brokit.fasttree

=======
from unittest import TestCase, main
>>>>>>> 456a355b
from qiime.util import get_tmp_filename
from qiime.make_phylogeny import TreeBuilder, CogentTreeBuilder


def safe_remove(f):
    try:
        remove(f)
    except OSError:
        pass


class TreeBuilderTests(TestCase):

    """Tests of the abstract TreeBuilder class"""

    def test_init(self):
        """Abstract TreeBuilder __init__ should store name, params"""
        p = TreeBuilder({})
        self.assertEqual(p.Name, 'TreeBuilder')
        self.assertEqual(p.Params, {})

    def test_call(self):
        """Abstract TreeBuilder __call__ should raise NotImplementedError"""
        p = TreeBuilder({})
        self.assertRaises(NotImplementedError, p, '/path/to/seqs')


class SharedSetupTestCase(TestCase):

    """Shared setup for aligner tests"""

    def tearDown(self):
        map(safe_remove, self._paths_to_clean_up)


class CogentTreeBuilderTests(SharedSetupTestCase):

    """Tests of the CogentTreeBuilder class"""

    def setUp(self):
        self.input_fp = get_tmp_filename(
            prefix='CogentTreeBuilderTests_', suffix='.fasta')
        self._paths_to_clean_up =\
            [self.input_fp]
        open(self.input_fp, 'w').write(aln_for_tree)

    def test_call_correct_alignment(self):
        """CogentTreeBuilder: output expected alignment file
        """
        p = CogentTreeBuilder({'Module': brokit.fasttree})
        log_fp = get_tmp_filename(
            prefix='CogentTreeBuilderTests_', suffix='.log')
        self._paths_to_clean_up.append(log_fp)

        actual = p(result_path=None, aln_path=self.input_fp,
                   log_path=log_fp)
        expected = tree
        # note: lines in diff order w/ diff versions
        self.assertEqual(str(actual), expected)

    # this test assumes a certain newick format.  always works for me, but isn't
    # a good test
    # def test_midpoint_rooting(self):
    #     """CogentTreeBuilder: midpoint rooting should work"""
    #     p = CogentTreeBuilder({'Module': brokit.fasttree})
    #     log_fp = get_tmp_filename(\
    #      prefix='CogentTreeBuilderTests_',suffix='.log')
    #     self._paths_to_clean_up.append(log_fp)
    #
    #     actual = p(result_path=None, aln_path=self.input_fp,
    #         log_path=log_fp,root_method='midpoint')
    #     expected = midpoint_tree
    # note: lines in diff order w/ diff versions
    #     self.assertEqual(str(actual),expected)

    def test_root_midpt(self):
        """midpoint should be selected correctly when it is an internal node
        """
        from qiime.make_phylogeny import root_midpt
        from cogent.core.tree import PhyloNode
        from qiime.parse import parse_newick
        tree = parse_newick('(a:1,((c:1,d:3)n3:1,b:1)n2:1)rt;')
        tmid = root_midpt(tree)
        self.assertEqual(tmid.getDistances(), tree.getDistances())
        tipnames = tree.getTipNames()
        nontipnames = [t.Name for t in tree.nontips()]
        # for tipname in tipnames:
        #     tmid_tip = tmid.getNodeMatchingName(tipname)
        #     orig_tip = tree.getNodeMatchingName(tipname)
        #     for nontipname in nontipnames:
        #         tmid_dist=\
        #           tmid.getNodeMatchingName(nontipname).distance(tmid_tip)
        #         orig_dist=\
        #           tree.getNodeMatchingName(nontipname).distance(orig_tip)
        #         print nontipname, tipname, 'assert'
                # self.assertEqual(tmid_dist, orig_dist)
        self.assertTrue(tmid.isRoot())
        self.assertEqual(tmid.distance(
            tmid.getNodeMatchingName('d')), 3)

    def test_root_midpt2(self):
        """ midpoint between nodes should behave correctly"""
        from qiime.make_phylogeny import root_midpt
        from cogent.core.tree import PhyloNode
        from qiime.parse import parse_newick
        tree = parse_newick('(a:1,((c:1,d:2.5)n3:1,b:1)n2:1)rt;')
        tmid = root_midpt(tree)
        self.assertEqual(tmid.getDistances(), tree.getDistances())
        tipnames = tree.getTipNames()
        nontipnames = [t.Name for t in tree.nontips()]
        self.assertTrue(tmid.isRoot())
        self.assertEqual(tmid.distance(tmid.getNodeMatchingName('d')), 2.75)


aln_for_tree = """>jkl\n--TTACAC--\n>abc\nACACACAC--\n>ghi\nACAGACACTT\n>def\nACAGACAC--\n"""

tree = '(def:0.00014,ghi:0.00014,(abc:0.07248,jkl:0.40293)0.742:0.07156);'
midpoint_tree = '(jkl:0.237705,(abc:0.07248,(def:0.00014,ghi:0.00014)0.742:0.07156):0.165225);'

# run unit tests if run from command-line
if __name__ == '__main__':
    main()<|MERGE_RESOLUTION|>--- conflicted
+++ resolved
@@ -12,16 +12,12 @@
 __email__ = "justinak@gmail.com"
 
 from os import remove
+from unittest import TestCase, main
 
 from cogent import LoadSeqs, DNA
-<<<<<<< HEAD
-from cogent.util.unit_test import TestCase, main
 
 import brokit.fasttree
 
-=======
-from unittest import TestCase, main
->>>>>>> 456a355b
 from qiime.util import get_tmp_filename
 from qiime.make_phylogeny import TreeBuilder, CogentTreeBuilder
 
