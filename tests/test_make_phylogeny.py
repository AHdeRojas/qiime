--- conflicted
+++ resolved
@@ -11,12 +11,8 @@
 __maintainer__ = "Justin Kuczynski"
 __email__ = "justinak@gmail.com"
 
-<<<<<<< HEAD
-from os import remove
 from unittest import TestCase, main
-=======
 from os import remove, close
->>>>>>> 750275f8
 from tempfile import mkstemp
 
 from cogent import LoadSeqs, DNA
