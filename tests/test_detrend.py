#!/usr/bin/env python

"""Tests of code for detrending"""

__author__ = "Dan Knights"
__copyright__ = "Copyright 2012, The QIIME Project"
# remember to add yourself if you make changes
__credits__ = ["Dan Knights"]
__license__ = "GPL"
__version__ = "1.8.0-dev"
__maintainer__ = "Dan Knights"
__email__ = "daniel.knights@colorado.edu"


from os import remove, system
from shutil import rmtree
from os.path import join, exists
from tempfile import NamedTemporaryFile, mkdtemp, mkstemp

from cogent.util.unit_test import TestCase, main
<<<<<<< HEAD
from cogent.app.util import ApplicationError
=======
from skbio.app.util import ApplicationError
from qiime.util import get_tmp_filename
>>>>>>> 30810c60

from cogent.util.misc import remove_files
from qiime.detrend import detrend_pcoa
from numpy import array


def is_float(input_string):
    """True if string can be cast as a float"""
    try:
        float(input_string)
        return True
    except ValueError:
        return False


class DetrendTests(TestCase):

    """Tests of the RSupervisedLearner class"""

    def setUp(self):

        # Temporary input file
        _, self.tmp_pc_fp = mkstemp(prefix='R_test_pcoa',
                                    suffix='.txt')
        seq_file = open(self.tmp_pc_fp, 'w')
        seq_file.write(test_pc)
        seq_file.close()

        _, self.tmp_map_fp = mkstemp(prefix='R_test_map_',
                                     suffix='.txt')
        map_file = open(self.tmp_map_fp, 'w')
        map_file.write(test_map)
        map_file.close()

        self.files_to_remove = \
            [self.tmp_pc_fp, self.tmp_map_fp]

        # Prep input files in R format
        self.output_dir = mkdtemp()
        self.dirs_to_remove = [self.output_dir]

        # get detrending results
#         mkdir(join(self.output_dir, 'random_forest'))
#         self.results = RSupervisedLearner()(
#             self.tmp_otu_fp, self.tmp_map_fp,'Individual',
#             ntree=100, errortype='oob',
#             output_dir=self.output_dir)

    def tearDown(self):
        return
        remove_files(set(self.files_to_remove))
        # remove directories last, so we don't get errors
        # trying to remove files which may be in the directories
        for d in self.dirs_to_remove:
            if exists(d):
                rmtree(d)

    def test_detrend_no_gradient(self):
        """Ensure that detrending runs and produces expected files
           with no associated gradient.

        """
        results = detrend_pcoa(input_fp=self.tmp_pc_fp,
                               map_fp=None, gradient_variable=None,
                               suppress_prerotate=False, output_dir=self.output_dir,
                               HALT_EXEC=False)
        self.assertEqual(results['summary'], None)
        coords = results['coords']
        lines = coords.readlines()

        # ensure one line per sample in detrended pcoa
        self.assertEqual(len(lines), len(test_pc.split('\n')) - 4)
        # ensure three columns tab delimited
        self.assertEqual(len(lines[0].split('\t')), 3)

    def test_detrend_gradient(self):
        """Ensure that detrending runs and produces expected files
           with associated gradient.

        """
        results = detrend_pcoa(input_fp=self.tmp_pc_fp,
                               map_fp=self.tmp_map_fp, gradient_variable='Gradient',
                               suppress_prerotate=False, output_dir=self.output_dir,
                               HALT_EXEC=False)

        # check formatting of summary file
        lines = results['summary'].readlines()
        self.assertEqual(len(lines), 4)

        # check formatting of coords file
        lines = results['coords'].readlines()
        # ensure one line per sample in detrended pcoa
        self.assertEqual(len(lines), len(test_pc.split('\n')) - 4)
        # ensure three columns tab delimited
        self.assertEqual(len(lines[0].split('\t')), 3)

        # ensure that plot pdf is at least present
        self.assertEqual(str(type(results['plot'])), "<type 'file'>")

    def test_detrend_gradient_no_prerotate(self):
        """Ensure that detrending runs and produces expected files
           with associated gradient.

        """
        results = detrend_pcoa(input_fp=self.tmp_pc_fp,
                               map_fp=self.tmp_map_fp, gradient_variable='Gradient',
                               suppress_prerotate=True, output_dir=self.output_dir,
                               HALT_EXEC=False)

        # check formatting of summary file
        lines = results['summary'].readlines()
        self.assertEqual(len(lines), 4)

        # check formatting of coords file
        lines = results['coords'].readlines()
        # ensure one line per sample in detrended pcoa
        self.assertEqual(len(lines), len(test_pc.split('\n')) - 4)
        # ensure three columns tab delimited
        self.assertEqual(len(lines[0].split('\t')), 3)

        # ensure that plot pdf is at least present
        self.assertEqual(str(type(results['plot'])), "<type 'file'>")


test_pc = \
    """pc vector number	1	2
outsidemouthT1.U1.536668	-0.259989511	0.031981421
outsidemouthT1.U2.536736	-0.10770442	0.00760908
outsidemouthT2.U1.536267	0.007775311	0.085673368
outsidemouthT2.U2.536494	0.096648247	0.11165307
outsidemouthT3.U1.536512	0.060330843	0.097689673
outsidemouthT3.U2.536209	0.086096188	0.120917046
outsidemouthT4.U1.536532	0.104765697	-0.005655307
outsidemouthT4.U2.536258	0.154786488	0.146644973
outsidemouthT5.U1.536645	0.111274125	-0.016418682
outsidemouthT5.U2.536511	0.09092745	-0.03218781
outsidemouthT6.U1.536444	0.070454432	-0.212724803
outsidemouthT6.U2.536486	0.067498055	-0.241014047
outsidemouthT7.U1.536739	0.030952249	-0.260790565
outsidemouthT7.U2.536211	0.031283845	-0.262058153

eigvals	2.231000323	1.471086217
% variation explained	22.05856065	14.54506492
"""

test_map = \
    """#SampleID	Gradient
outsidemouthT1.U1.536668	10
outsidemouthT1.U2.536736	20
outsidemouthT2.U1.536267	15
outsidemouthT2.U2.536494	25
outsidemouthT3.U1.536512	10
outsidemouthT3.U2.536209	10
outsidemouthT4.U1.536532	30
outsidemouthT4.U2.536258	35
outsidemouthT5.U1.536645	1000
outsidemouthT5.U2.536511	18
outsidemouthT6.U1.536444	17
outsidemouthT6.U2.536486	16
outsidemouthT7.U1.536739	12
outsidemouthT7.U2.536211	11
"""

# run unit tests if run from command-line
if __name__ == '__main__':
    main()<|MERGE_RESOLUTION|>--- conflicted
+++ resolved
@@ -18,12 +18,7 @@
 from tempfile import NamedTemporaryFile, mkdtemp, mkstemp
 
 from cogent.util.unit_test import TestCase, main
-<<<<<<< HEAD
-from cogent.app.util import ApplicationError
-=======
 from skbio.app.util import ApplicationError
-from qiime.util import get_tmp_filename
->>>>>>> 30810c60
 
 from cogent.util.misc import remove_files
 from qiime.detrend import detrend_pcoa
