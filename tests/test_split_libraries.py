--- conflicted
+++ resolved
@@ -17,13 +17,8 @@
 from tempfile import mkstemp, mkdtemp
 
 from cogent import DNA
-<<<<<<< HEAD
-from cogent.util.unit_test import TestCase, main
-=======
 from unittest import TestCase, main
 from numpy. testing import assert_almost_equal
-from qiime.util import get_tmp_filename
->>>>>>> 456a355b
 from cogent.util.misc import remove_files
 
 from qiime.split_libraries import (
