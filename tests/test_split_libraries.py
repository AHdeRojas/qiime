--- conflicted
+++ resolved
@@ -17,14 +17,9 @@
 from shutil import rmtree
 from tempfile import mkstemp, mkdtemp
 
-<<<<<<< HEAD
-from cogent.util.unit_test import TestCase, main
-=======
-from cogent import DNA
 from unittest import TestCase, main
 from numpy. testing import assert_almost_equal
->>>>>>> 9ebf3367
-from cogent.util.misc import remove_files
+from skbio.util.misc import remove_files
 
 from qiime.util import get_tmp_filename
 from qiime.split_libraries import (
